/*
 * Copyright 2021 PlenOctree Authors
 *
 * Redistribution and use in source and binary forms, with or without
 * modification, are permitted provided that the following conditions are met:
 *
 * 1. Redistributions of source code must retain the above copyright notice,
 * this list of conditions and the following disclaimer.
 *
 * 2. Redistributions in binary form must reproduce the above copyright notice,
 * this list of conditions and the following disclaimer in the documentation
 * and/or other materials provided with the distribution.
 *
 * THIS SOFTWARE IS PROVIDED BY THE COPYRIGHT HOLDERS AND CONTRIBUTORS "AS IS"
 * AND ANY EXPRESS OR IMPLIED WARRANTIES, INCLUDING, BUT NOT LIMITED TO, THE
 * IMPLIED WARRANTIES OF MERCHANTABILITY AND FITNESS FOR A PARTICULAR PURPOSE
 * ARE DISCLAIMED. IN NO EVENT SHALL THE COPYRIGHT HOLDER OR CONTRIBUTORS BE
 * LIABLE FOR ANY DIRECT, INDIRECT, INCIDENTAL, SPECIAL, EXEMPLARY, OR
 * CONSEQUENTIAL DAMAGES (INCLUDING, BUT NOT LIMITED TO, PROCUREMENT OF
 * SUBSTITUTE GOODS OR SERVICES; LOSS OF USE, DATA, OR PROFITS; OR BUSINESS
 * INTERRUPTION) HOWEVER CAUSED AND ON ANY THEORY OF LIABILITY, WHETHER IN
 * CONTRACT, STRICT LIABILITY, OR TORT (INCLUDING NEGLIGENCE OR OTHERWISE)
 * ARISING IN ANY WAY OUT OF THE USE OF THIS SOFTWARE, EVEN IF ADVISED OF THE
 * POSSIBILITY OF SUCH DAMAGE.
 */

#pragma once

#include <torch/extension.h>
#include <cuda.h>
#include <cuda_runtime.h>
#include <stdio.h>

namespace {
namespace device {

template <typename scalar_t>
__device__ __inline__ void clamp_coord(scalar_t* __restrict__ q) {
    for (int i = 0; i < 3; ++i) {
        q[i] = max(scalar_t(0.0), min(scalar_t(1.0) - 1e-6, q[i]));
    }
}

template <typename scalar_t>
__device__ __inline__ void transform_coord(scalar_t* __restrict__ q,
                                           const scalar_t* __restrict__ offset,
                                           const scalar_t* __restrict__ scaling) {
    for (int i = 0; i < 3; ++i) {
        q[i] = offset[i] + scaling[i] * q[i];
    }
}

template <typename scalar_t>
__device__ __inline__ scalar_t* query_single_from_root(
    torch::PackedTensorAccessor64<scalar_t, 5, torch::RestrictPtrTraits> data,
    const torch::PackedTensorAccessor32<int32_t, 4, torch::RestrictPtrTraits> child,
    scalar_t* __restrict__ xyz_inout,
    scalar_t* __restrict__ cube_sz_out,
    int64_t* __restrict__ node_id_out=nullptr)
{
    const scalar_t N = child.size(1);
    clamp_coord<scalar_t>(xyz_inout);

    int32_t node_id = 0;
    int32_t u, v, w;
    *cube_sz_out = N;
    while (true) {
        xyz_inout[0] *= N;
        xyz_inout[1] *= N;
        xyz_inout[2] *= N;
        u = floor(xyz_inout[0]);
        v = floor(xyz_inout[1]);
        w = floor(xyz_inout[2]);
        xyz_inout[0] -= u;
        xyz_inout[1] -= v;
        xyz_inout[2] -= w;

        const int32_t skip = child[node_id][u][v][w];
        if (skip == 0) {
            if (node_id_out != nullptr) {
                *node_id_out = node_id * int64_t(N * N * N) +
                               u * int32_t(N * N) + v * int32_t(N) + w;
            }
            return &data[node_id][u][v][w][0];
        }
        *cube_sz_out *= N;
        node_id += skip;
    }
    return nullptr;
}


template <typename scalar_t>
__device__ __inline__ void query_node_info_from_root(
    const torch::PackedTensorAccessor32<int32_t, 4, torch::RestrictPtrTraits> child,
    scalar_t* __restrict__ xyz_inout,
    scalar_t* __restrict__ cube_sz_out,
    int64_t* __restrict__ node_id_out)
{
    const scalar_t N = child.size(1);
    clamp_coord<scalar_t>(xyz_inout);

    int32_t node_id = 0;
    int32_t u, v, w;
    *cube_sz_out = N;
    while (true) {
        xyz_inout[0] *= N;
        xyz_inout[1] *= N;
        xyz_inout[2] *= N;
        u = floor(xyz_inout[0]);
        v = floor(xyz_inout[1]);
        w = floor(xyz_inout[2]);
        xyz_inout[0] -= u;
        xyz_inout[1] -= v;
        xyz_inout[2] -= w;

        const int32_t skip = child[node_id][u][v][w];
        if (skip == 0) {
            *node_id_out = node_id * int64_t(N * N * N) + u * int32_t(N * N) + v * int32_t(N) + w;
        }
        *cube_sz_out *= N;
        node_id += skip;
    }
}


template <typename scalar_t, int K>
__device__ __inline__ void query_interp_from_root(
    torch::PackedTensorAccessor64<scalar_t, 5, torch::RestrictPtrTraits> data,
    const torch::PackedTensorAccessor32<int32_t, 4, torch::RestrictPtrTraits> child,
    scalar_t* __restrict__ neighbor_data_buf,
    scalar_t* __restrict__ xyz_inout,
    scalar_t* __restrict__ cube_sz_out,
    scalar_t* __restrict__ interp_out)
{
    const scalar_t N = child.size(1);
    scalar_t *neighbor_data;
    clamp_coord<scalar_t>(xyz_inout);

    int32_t node_id = 0;
    int32_t u, v, w, pu, pv, pw;
    *cube_sz_out = N;
    scalar_t dist_o[3] = {0.25, 0.25, 0.25};
//    bool neighbor_valid[8] = {false, false, false, false, false, false, false, false};
    scalar_t parent_sum[K] = {};

    // initialize neighbor_data_buf as zeros (since no data in root of tree).
    for (int i = 0; i < 8; ++i) {
        for (int data_idx = 0; data_idx < K; ++data_idx) {
            neighbor_data_buf[i * K + data_idx] = 0.0;
        }
    }
    printf("input coords: %f, %f, %f\n", xyz_inout[0], xyz_inout[1], xyz_inout[2]);
    // First iteration, to initialize parent coordinates
    xyz_inout[0] *= N;
    xyz_inout[1] *= N;
    xyz_inout[2] *= N;
    pu = floor(xyz_inout[0]);
    pv = floor(xyz_inout[1]);
    pw = floor(xyz_inout[2]);
    xyz_inout[0] -= pu;
    xyz_inout[1] -= pv;
    xyz_inout[2] -= pw;
    printf("coords after root: %f, %f, %f\n", xyz_inout[0], xyz_inout[1], xyz_inout[2]);

    while (true) {
        xyz_inout[0] *= N;
        xyz_inout[1] *= N;
        xyz_inout[2] *= N;
        u = floor(xyz_inout[0]);
        v = floor(xyz_inout[1]);
        w = floor(xyz_inout[2]);
        xyz_inout[0] -= u;
        xyz_inout[1] -= v;
        xyz_inout[2] -= w;
        printf("coords: %f, %f, %f\n", xyz_inout[0], xyz_inout[1], xyz_inout[2]);

        printf("pt = %d,%d,%d - pt+1 = %d,%d,%d\n", pu, pv, pw, u, v, w);
<<<<<<< HEAD
=======
        scalar_t *neighbor_data;

>>>>>>> 7738e84b
        // i, j, k index neighbors
        #pragma unroll 2
        for (int i = 0; i < 2; ++i) {
            #pragma unroll 2
            for (int j = 0; j < 2; ++j) {
                #pragma unroll 2
                for (int k = 0; k < 2; ++k) {
                    if ((pu + u + i - 1 == 0 || pu + u + i - 1 == 1) &&
                        (pv + v + j - 1 == 0 || pv + v + j - 1 == 1) &&
                        (pw + w + k - 1 == 0 || pw + w + k - 1 == 1)) {
                        neighbor_data = &data[node_id][pu + u + i - 1][pv + v + j - 1][pw + w + k - 1][0];
                        printf("Found valid %d,%d,%d neighbor at node [%d][%d][%d][%d] with value [%f, %f, %f] \n", i, j, k, node_id, pu + u + i - 1, pv + v + j - 1, pw + w + k - 1, neighbor_data[0], neighbor_data[1], neighbor_data[2]);
                        for (int data_idx = 0; data_idx < K; ++data_idx) {
                            neighbor_data_buf[((i << 2) + (j << 1) + k) * K + data_idx] = parent_sum[data_idx] + neighbor_data[data_idx];
                        }
                        if (i == 0 && j == 0 && k == 0) {
                            dist_o[0] = (xyz_inout[0] + u) / N;
                            dist_o[0] = dist_o[0] < 0.5 ? dist_o[0] + 0.5 : dist_o[0] - 0.5;
                            dist_o[1] = (xyz_inout[1] + v) / N;
                            dist_o[1] = dist_o[1] < 0.5 ? dist_o[1] + 0.5 : dist_o[1] - 0.5;
                            dist_o[2] = (xyz_inout[2] + w) / N;
                            dist_o[2] = dist_o[2] < 0.5 ? dist_o[2] + 0.5 : dist_o[2] - 0.5;
                            printf("Distance: %f, %f, %f\n", dist_o[0], dist_o[1], dist_o[2]);
                        } else if (i == 1 && j == 1 && k == 1) {
                            dist_o[0] = (xyz_inout[0] + u) / N;
                            dist_o[0] = dist_o[0] < 0.5 ? 1 - dist_o[0] - 0.5 : 1 - dist_o[0] + 0.5;
                            dist_o[1] = (xyz_inout[1] + v) / N;
                            dist_o[1] = dist_o[1] < 0.5 ? 1 - dist_o[1] - 0.5 : 1 - dist_o[1] + 0.5;
                            dist_o[2] = (xyz_inout[2] + w) / N;
                            dist_o[2] = dist_o[2] < 0.5 ? 1 - dist_o[2] - 0.5 : 1 - dist_o[2] + 0.5;
                            printf("Distance: %f, %f, %f\n", dist_o[0], dist_o[1], dist_o[2]);
                        }
//                        neighbor_valid[(i << 2) + (j << 1) + k] = true;
                    }
//                    else if (!neighbor_valid[(i << 2) + (j << 1) + k]) {
//                        neighbor_data = &data[node_id][pu][pv][pw][0];
//                        for (int data_idx = 0; data_idx < K; ++data_idx) {
//                            neighbor_data_buf[((i << 2) + (j << 1) + k) * K + data_idx] += neighbor_data[data_idx];
//                        }
//                    }
                }
            }
        }
        for (int data_idx = 0; data_idx < K; ++data_idx) {
            parent_sum[data_idx] += data[node_i][pu][pv][pw][data_idx];
        }
        for (int i = 0; i < 8; ++i) {
//            if (!neighbor_valid[i]) {
            for (int data_idx = 0; data_idx < K; ++data_idx) {
                neighbor_data_buf[i * K + data_idx] = 0.0;
            }
//            }
        }
        const int32_t skip = child[node_id][pu][pv][pw];
        printf("At node %d - child %d, %d, %d - skip %d\n", node_id, pu, pv, pw, skip);
        if (skip == 0) {
            for (int data_idx = 0; data_idx < K; ++data_idx) {
                interp_out[data_idx] =
                    (1 - dist_o[0]) * (1 - dist_o[1]) * (1 - dist_o[2]) * neighbor_data_buf[0 * K + data_idx] +
                    (1 - dist_o[0]) * (1 - dist_o[1]) * dist_o[2]       * neighbor_data_buf[1 * K + data_idx] +
                    (1 - dist_o[0]) * dist_o[1]       * (1 - dist_o[2]) * neighbor_data_buf[2 * K + data_idx] +
                    (1 - dist_o[0]) * dist_o[1]       * dist_o[2]       * neighbor_data_buf[3 * K + data_idx] +
                    dist_o[0]       * (1 - dist_o[1]) * (1 - dist_o[2]) * neighbor_data_buf[4 * K + data_idx] +
                    dist_o[0]       * (1 - dist_o[1]) * dist_o[2]       * neighbor_data_buf[5 * K + data_idx] +
                    dist_o[0]       * dist_o[1]       * (1 - dist_o[2]) * neighbor_data_buf[6 * K + data_idx] +
                    dist_o[0]       * dist_o[1]       * dist_o[2]       * neighbor_data_buf[7 * K + data_idx];
            }
            return;
        }
        *cube_sz_out *= N;
        node_id += skip;
        pu = u;
        pv = v;
        pw = w;
    }
}

}  // namespace device
}  // namespace

#define CUDA_GET_THREAD_ID(tid, Q) const int tid = blockIdx.x * blockDim.x + threadIdx.x; \
                      if (tid >= Q) return
#define CUDA_N_BLOCKS_NEEDED(Q, CUDA_N_THREADS) ((Q - 1) / CUDA_N_THREADS + 1)
#define CUDA_CHECK_ERRORS \
    cudaError_t err = cudaGetLastError(); \
    if (err != cudaSuccess) \
            printf("Error in svox.%s : %s\n", __FUNCTION__, cudaGetErrorString(err))

namespace {
// Get approx number of CUDA cores
__host__ int get_sp_cores(cudaDeviceProp devProp) {
    int cores = 0;
    int mp = devProp.multiProcessorCount;
    switch (devProp.major){
        case 2: // Fermi
            if (devProp.minor == 1) cores = mp * 48;
            else cores = mp * 32;
            break;
        case 3: // Kepler
            cores = mp * 192;
            break;
        case 5: // Maxwell
            cores = mp * 128;
            break;
        case 6: // Pascal
            if ((devProp.minor == 1) || (devProp.minor == 2)) cores = mp * 128;
            else if (devProp.minor == 0) cores = mp * 64;
            break;
        case 7: // Volta and Turing
            if ((devProp.minor == 0) || (devProp.minor == 5)) cores = mp * 64;
            break;
        case 8: // Ampere
            if (devProp.minor == 0) cores = mp * 64;
            else if (devProp.minor == 6) cores = mp * 128;
            break;
        default:
            break;
    }
    return cores;
}
}  // namespace


#if !defined(__CUDA_ARCH__) || __CUDA_ARCH__ >= 600
#else
__device__ inline double atomicAdd(double* address, double val){
    unsigned long long int* address_as_ull = (unsigned long long int*)address;
    unsigned long long int old = *address_as_ull, assumed;
    do {
        assumed = old;
        old = atomicCAS(address_as_ull, assumed,
                __double_as_longlong(val + __longlong_as_double(assumed)));
    } while (assumed != old);
    return __longlong_as_double(old);
}
#endif

__device__ inline void atomicMax(float* result, float value){
    unsigned* result_as_u = (unsigned*)result;
    unsigned old = *result_as_u, assumed;
    do {
        assumed = old;
        old = atomicCAS(result_as_u, assumed,
                __float_as_int(fmaxf(value, __int_as_float(assumed))));
    } while (old != assumed);
    return;
}

__device__ inline void atomicMax(double* result, double value){
    unsigned long long int* result_as_ull = (unsigned long long int*)result;
    unsigned long long int old = *result_as_ull, assumed;
    do {
        assumed = old;
        old = atomicCAS(result_as_ull, assumed,
                __double_as_longlong(fmaxf(value, __longlong_as_double(assumed))));
    } while (old != assumed);
    return;
}<|MERGE_RESOLUTION|>--- conflicted
+++ resolved
@@ -176,11 +176,6 @@
         printf("coords: %f, %f, %f\n", xyz_inout[0], xyz_inout[1], xyz_inout[2]);
 
         printf("pt = %d,%d,%d - pt+1 = %d,%d,%d\n", pu, pv, pw, u, v, w);
-<<<<<<< HEAD
-=======
-        scalar_t *neighbor_data;
-
->>>>>>> 7738e84b
         // i, j, k index neighbors
         #pragma unroll 2
         for (int i = 0; i < 2; ++i) {
