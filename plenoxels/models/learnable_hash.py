import torch
import torch.nn as nn
import torch.nn.functional as F
import numpy as np
import tinycudann as tcnn
from plenoxels.models.utils import get_intersections
from plenoxels.nerf_rendering import shrgb2rgb, sigma2alpha
import time

# Some pieces modified from https://github.com/ashawkey/torch-ngp/blob/6313de18bd8ec02622eb104c163295399f81278f/nerf/network_tcnn.py
class LearnableHash(nn.Module):
    def __init__(self, resolution, num_features, feature_dim, radius: float, n_intersections: int, step_size: float):
        super().__init__()
        self.resolution = resolution
        self.num_features_per_dim = int(np.floor(num_features**(1./3)))
        print("num_features_per_dim = %d" % (self.num_features_per_dim, ))
        self.feature_dim = feature_dim
        self.radius = radius
        self.n_intersections = n_intersections
        self.step_size = step_size

        # Volume representation
        # Option 1: High-resolution grid that stores numbers that get rounded (update: used for
        #           interpolation) into indices into the feature table
        # Option 2: Store small features at multiple resolution grids, then concatenate these
        #           features and feed them through an MLP to predict numbers that get rounded into
        #           indices into the feature table
        # Starting with option 1 for simplicity
        self.G1 = nn.Parameter(torch.empty(resolution, resolution, resolution, 3))
        # self.G2 = nn.Parameter(torch.empty(resolution//2, resolution//2, resolution//2, 3))

        # Feature table
        self.F = nn.Parameter(torch.empty(self.num_features_per_dim, self.num_features_per_dim, self.num_features_per_dim, feature_dim))

        # Feature decoder (modified from Instant-NGP)
        self.sigma_net = tcnn.Network(
            n_input_dims=feature_dim,
            n_output_dims=16,
            network_config={
                "otype": "FullyFusedMLP",
                "activation": "ReLU",
                "output_activation": "None",
                "n_neurons": 64,
                "n_hidden_layers": 1,
            },
        )

        self.direction_encoder = tcnn.Encoding(
            n_input_dims=3,
            encoding_config={
                "otype": "SphericalHarmonics",
                "degree": 4,
            },
        )

        self.in_dim_color = self.direction_encoder.n_output_dims + 15

        self.color_net = tcnn.Network(
            n_input_dims=self.in_dim_color,
            n_output_dims=3,
            network_config={
                "otype": "FullyFusedMLP",
                "activation": "ReLU",
                "output_activation": "None",
                "n_neurons": 64,
                "n_hidden_layers": 2,
            },
        )
        self.register_buffer('nbr_offsets_01', torch.tensor([[0, 0, 0], [0, 0, 1], [0, 1, 0], [0, 1, 1], [1, 0, 0], [1, 0, 1], [1, 1, 0], [1, 1, 1]], dtype=torch.long))
        self.register_buffer('nbr_offsets_m11', torch.tensor([[-1, -1, -1], [-1, -1, 1], [-1, 1, -1], [-1, 1, 1], [1, -1, -1], [1, -1, 1], [1, 1, -1], [1, 1, 1]], dtype=torch.float))

        self.init_params()

    def init_params(self):
<<<<<<< HEAD
        nn.init.uniform_(self.G1, -1, 1)
        # nn.init.uniform_(self.G2, -1, 1)
        nn.init.normal_(self.F, 0.1)
=======
        nn.init.normal_(self.G, std=0.01)
        nn.init.normal_(self.F, std=0.1)
>>>>>>> 7f71d7f5

    def get_neighbors(self, pts):
        # pts should be in grid coordinates, ranging from 0 to resolution
        pre_floor = pts[:, None, :] + self.nbr_offsets_m11[None, ...] / 2.
        post_floor = torch.clamp(torch.floor(pre_floor), min=0., max=self.resolution - 1)  # [n, 8, 3]
        return pts - post_floor[:, 0, :], post_floor.long()

    def get_neighbors2(self, pts, resolution=None):
        if resolution == None:
            resolution = self.resolution
        tl_coo = torch.floor(pts)
        tl_offset = pts - tl_coo
        nbr_coo = tl_coo[:, None, :].long() + self.nbr_offsets_01[None, :, :]
        nbr_coo = torch.clamp(nbr_coo, 0, resolution - 1)  # [n, 8, 3]
        return tl_offset, nbr_coo

    def eval_pts(self, pts, rds):
        # pts should be between 0 and resolution
        # rds should be between -1 and 1 (unit norm ray direction vector)
        # pts [n, 3]
        # rds [n, 3]
<<<<<<< HEAD
        offsets, neighbors = self.get_neighbors2(pts)
        Gneighborvals = self.G1[neighbors[:,:,0], neighbors[:,:,1], neighbors[:,:,2], :]  # [n, 8, 2]
        weights = trilinear_interpolation_weight(offsets)  # [n, 8]
        # interpolate into F using G.
        grid = Gneighborvals[None,None,:,:,:] # [1, 1, n, 8, 3]
        Fneighborvals = F.grid_sample(
            self.F[None,...].permute(0,4,1,2,3), # [1,feature_dim, n_feature, n_feature, n_feature]
            grid, mode='bilinear'
        ).squeeze().permute(1,2,0) # [n, 8, feature_dim]
=======
        pts = (pts * 2 / self.resolution) - 1
>>>>>>> 7f71d7f5

        Gneighborvals = F.grid_sample(
            self.G[None, ...].permute(0, 4, 1, 2, 3),  # [1, 3, reso, reso, reso]
            pts[None, None, None, ...],
            align_corners=True,
            mode='bilinear', padding_mode='border').squeeze().permute(1, 0)  # [n, 3]
        Fneighborvals = F.grid_sample(
            self.F[None, ...].permute(0, 4, 1, 2, 3),
            Gneighborvals[None, None, None, ...],
            align_corners=True,
            mode='bilinear', padding_mode='border').squeeze().permute(1, 0)  # [n, 3]

        #offsets, neighbors = self.get_neighbors2(pts)
        #Gneighborvals = self.G[neighbors[:,:,0], neighbors[:,:,1], neighbors[:,:,2], :]  # [n, 8, 2]
        #weights = trilinear_interpolation_weight(offsets)  # [n, 8]
        # interpolate into F using G.
        #grid = Gneighborvals[None,None,:,:,:] # [1, 1, n, 8, 3]
        #Fneighborvals = F.grid_sample(
        #    self.F[None,...].permute(0,4,1,2,3), # [1,feature_dim, n_feature, n_feature, n_feature]
        #    grid, mode='bilinear'
        #).squeeze().permute(1,2,0) # [n, 8, feature_dim]

        #Fvals = torch.sum(weights[..., None] * Fneighborvals, dim=1)  # [n, feature_dim]
        Fvals = Fneighborvals
        Fvals = self.sigma_net(Fvals)  # [n, 16]
        sigmas = Fvals[:, 0]
        encoded_rd = self.direction_encoder((rds + 1) / 2) # tcnn SH encoding requires inputs to be in [0, 1]
        colors = self.color_net(torch.cat([encoded_rd, Fvals[:,1:]], dim=-1))  # [n, 3]
        return sigmas, colors

        # Sequential interpolation by hand (slow)
        # Interpolate into G1 using pts
        # offsets, neighbors = self.get_neighbors2(pts)
        # G1neighborvals = self.G1[neighbors[:,:,0], neighbors[:,:,1], neighbors[:,:,2], :]  # [n, 8, 3]
        # weights = trilinear_interpolation_weight(offsets)  # [n, 8]
        # G1vals = torch.sum(weights[...,None] * G1neighborvals, dim=1)  # [n, 3]
        # # Interpolate into G2 using G1
        # offsets, neighbors = self.get_neighbors2(G1vals)
        # G2neighborvals = self.G2[neighbors[:,:,0], neighbors[:,:,1], neighbors[:,:,2], :]  # [n, 8, 3]
        # weights = trilinear_interpolation_weight(offsets)  # [n, 8]
        # G2vals = torch.sum(weights[...,None] * G2neighborvals, dim=1)  # [n, 3]
        # # Interpolate into F using G2
        # offsets, neighbors = self.get_neighbors2(G2vals)
        # Fneighborvals = self.F[neighbors[:,:,0], neighbors[:,:,1], neighbors[:,:,2], :]  # [n, 8, feature_dim]
        # weights = trilinear_interpolation_weight(offsets)  # [n, 8]
        # Fvals = torch.sum(weights[...,None] * Fneighborvals, dim=1)  # [n, feature_dim]

        # # Sequential interpolation by grid_sample
        # # move pts to be in [-1, 1]
        # pts = (pts * 2 / self.resolution) - 1
        # # Interpolate into G1 using pts
        # G1vals = F.grid_sample(
        #     self.G1[None,...].permute(0,4,1,2,3),  # [1, 3, reso, reso, reso]
        #     pts[None,None,None,:,:],  # [1, 1, 1, n, 3]
        #     mode='bilinear', padding_mode='border').squeeze().permute(1,0)  # [n, 3]
        # # Interpolate into G2 using G1
        # G2vals = F.grid_sample(
        #     self.G2[None,...].permute(0,4,1,2,3),  # [1, 3, reso, reso, reso]
        #     G1vals[None,None,None,:,:],  # [1, 1, 1, n, 3]
        #     mode='bilinear', padding_mode='border').squeeze().permute(1,0)  # [n, 3]
        # # Interpolate into F using G2
        # Fvals = F.grid_sample(
        #     self.F[None,...].permute(0,4,1,2,3),  # [1, feature_dim, reso, reso, reso]
        #     G2vals[None,None,None,:,:],  # [1, 1, 1, n, 3]
        #     mode='bilinear', padding_mode='border').squeeze().permute(1,0)  # [n, feature_dim]

        # Nested interpolation (each nesting is just one level, not both at once)
        # offsets, neighbors = self.get_neighbors2(pts)
        # G1neighborvals = self.G1[neighbors[:,:,0], neighbors[:,:,1], neighbors[:,:,2], :]  # [n, 8, 3]
        # weights = trilinear_interpolation_weight(offsets)  # [n, 8]
        # G2neighborvals = F.grid_sample(
        #     self.G2[None,...].permute(0,4,1,2,3),  # [1, 3, reso, reso, reso]
        #     G1neighborvals[None,None,:,:,:],  # [1, 1, n, 8, 3]
        #     mode='bilinear'
        # ).squeeze().permute(1,2,0) # [n, 8, 3]
        # G2vals = torch.sum(weights[..., None] * G2neighborvals, dim=1)  # [n, 3], treat as indices into F
        
        # interpolate into F using G2
        # G2vals = (G2vals + 1) * (self.resolution // 2) / 2 # map G2vals to be in [0, reso] instead of [-1, 1]
        # offsets, neighbors = self.get_neighbors2(G2vals, resolution=self.resolution//2)
        # G2neighborvals = self.G2[neighbors[:,:,0], neighbors[:,:,1], neighbors[:,:,2], :]  # [n, 8, 3]
        # weights = trilinear_interpolation_weight(offsets)  # [n, 8]
        # Fneighborvals = F.grid_sample(
        #     self.F[None,...].permute(0,4,1,2,3), # [1,feature_dim, n_feature, n_feature, n_feature]
        #     G2neighborvals[None,None,:,:,:],  # [1, 1, n, 8, 3] 
        #     mode='bilinear'
        # ).squeeze().permute(1,2,0) # [n, 8, feature_dim]
        # Fvals = torch.sum(weights[..., None] * Fneighborvals, dim=1)  # [n, feature_dim]
        # Fvals = F.grid_sample(
        #     self.F[None,...].permute(0,4,1,2,3),  # [1, feature_dim, reso, reso, reso]
        #     G2vals[None,None,None,:,:],  # [1, 1, 1, n, 3]
        #     mode='bilinear', padding_mode='border').squeeze().permute(1,0)  # [n, feature_dim]


        # Extract color and density from features
        # Fvals = self.sigma_net(Fvals)  # [n, 16]
        # sigmas = Fvals[:, 0]
        # encoded_rd = self.direction_encoder((rds + 1) / 2) # tcnn SH encoding requires inputs to be in [0, 1]
        # colors = self.color_net(torch.cat([encoded_rd, Fvals[:,1:]], dim=-1))  # [n, 3]
        # return sigmas, colors

    def forward(self, rays_o, rays_d):
        """
        rays_o : [batch, 3]
        rays_d : [batch, 3]
        """
        intersection_pts, intersections, mask = get_intersections(rays_o, rays_d, self.radius, self.n_intersections, self.step_size)
        # mask has shape [batch, n_intrs]
        intersection_pts = intersection_pts[mask]  # [n_valid_intrs, 3] puts together the valid intrs from all rays
        # Normalization
        intersection_pts = (intersection_pts / self.radius + 1) * self.resolution / 2  # between [0, reso]
        rays_d = rays_d / torch.linalg.norm(rays_d, dim=-1, keepdim=True)

        pointwise_rays_d = torch.repeat_interleave(rays_d, mask.sum(1), dim=0)  # [n_valid_intrs, 3]
        sigma_masked, color_masked = self.eval_pts(intersection_pts, pointwise_rays_d)
        # Rendering
        batch, nintrs = intersections.shape[0], intersections.shape[1] - 1

        sigma = torch.zeros(batch, nintrs, dtype=sigma_masked.dtype, device=sigma_masked.device)
        sigma.masked_scatter_(mask, sigma_masked)
        sigma = F.relu(sigma)
        alpha, abs_light = sigma2alpha(sigma, intersections, rays_d)  # both [batch, n_intrs-1]

        color = torch.zeros(batch, nintrs, 3, dtype=color_masked.dtype, device=color_masked.device)
        color.masked_scatter_(mask.unsqueeze(-1), color_masked)
        color = shrgb2rgb(color, abs_light, True)
        return color

    def get_params(self, lr):
        return [
<<<<<<< HEAD
            {"params": self.G1, "lr": lr * 1}, 
            # {"params": self.G2, "lr": lr * 1}, 
            {"params": self.F, "lr": lr * 10},
=======
            {"params": self.G, "lr": lr * 1},  # Try making G fixed, like in INGP
            {"params": self.F, "lr": lr * 1},
>>>>>>> 7f71d7f5
            {"params": self.direction_encoder.parameters(), "lr": lr},
            {"params": self.sigma_net.parameters(), "lr": lr},
            {"params": self.color_net.parameters(), "lr": lr},
        ]


def trilinear_interpolation_weight(xyzs):
    # xyzs should have shape [n_pts, 3] and denote the offset (as a fraction of voxel_len) from the 000 interpolation point
    xs = xyzs[:, 0]
    ys = xyzs[:, 1]
    zs = xyzs[:, 2]
    weight000 = (1 - xs) * (1 - ys) * (1 - zs)  # [n_pts]
    weight001 = (1 - xs) * (1 - ys) * zs  # [n_pts]
    weight010 = (1 - xs) * ys * (1 - zs)  # [n_pts]
    weight011 = (1 - xs) * ys * zs  # [n_pts]
    weight100 = xs * (1 - ys) * (1 - zs)  # [n_pts]
    weight101 = xs * (1 - ys) * zs  # [n_pts]
    weight110 = xs * ys * (1 - zs)  # [n_pts]
    weight111 = xs * ys * zs  # [n_pts]
    weights = torch.stack(
        [weight000, weight001, weight010, weight011, weight100, weight101, weight110, weight111],
        dim=-1)  # [n_pts, 8]
    return weights<|MERGE_RESOLUTION|>--- conflicted
+++ resolved
@@ -72,14 +72,8 @@
         self.init_params()
 
     def init_params(self):
-<<<<<<< HEAD
-        nn.init.uniform_(self.G1, -1, 1)
-        # nn.init.uniform_(self.G2, -1, 1)
-        nn.init.normal_(self.F, 0.1)
-=======
-        nn.init.normal_(self.G, std=0.01)
+        nn.init.normal_(self.G1, std=0.01)
         nn.init.normal_(self.F, std=0.1)
->>>>>>> 7f71d7f5
 
     def get_neighbors(self, pts):
         # pts should be in grid coordinates, ranging from 0 to resolution
@@ -101,22 +95,10 @@
         # rds should be between -1 and 1 (unit norm ray direction vector)
         # pts [n, 3]
         # rds [n, 3]
-<<<<<<< HEAD
-        offsets, neighbors = self.get_neighbors2(pts)
-        Gneighborvals = self.G1[neighbors[:,:,0], neighbors[:,:,1], neighbors[:,:,2], :]  # [n, 8, 2]
-        weights = trilinear_interpolation_weight(offsets)  # [n, 8]
-        # interpolate into F using G.
-        grid = Gneighborvals[None,None,:,:,:] # [1, 1, n, 8, 3]
-        Fneighborvals = F.grid_sample(
-            self.F[None,...].permute(0,4,1,2,3), # [1,feature_dim, n_feature, n_feature, n_feature]
-            grid, mode='bilinear'
-        ).squeeze().permute(1,2,0) # [n, 8, feature_dim]
-=======
         pts = (pts * 2 / self.resolution) - 1
->>>>>>> 7f71d7f5
 
         Gneighborvals = F.grid_sample(
-            self.G[None, ...].permute(0, 4, 1, 2, 3),  # [1, 3, reso, reso, reso]
+            self.G1[None, ...].permute(0, 4, 1, 2, 3),  # [1, 3, reso, reso, reso]
             pts[None, None, None, ...],
             align_corners=True,
             mode='bilinear', padding_mode='border').squeeze().permute(1, 0)  # [n, 3]
@@ -244,14 +226,9 @@
 
     def get_params(self, lr):
         return [
-<<<<<<< HEAD
             {"params": self.G1, "lr": lr * 1}, 
             # {"params": self.G2, "lr": lr * 1}, 
-            {"params": self.F, "lr": lr * 10},
-=======
-            {"params": self.G, "lr": lr * 1},  # Try making G fixed, like in INGP
             {"params": self.F, "lr": lr * 1},
->>>>>>> 7f71d7f5
             {"params": self.direction_encoder.parameters(), "lr": lr},
             {"params": self.sigma_net.parameters(), "lr": lr},
             {"params": self.color_net.parameters(), "lr": lr},
