import itertools
import logging as log
from typing import Optional, Union, List, Dict, Sequence, Iterable, Collection, Callable

import torch
import torch.nn as nn
from torch.nn.parameter import Parameter

from plenoxels.models.utils import grid_sample_wrapper
import tinycudann as tcnn

from plenoxels.raymarching.spatial_distortions import SpatialDistortion


def get_normalized_directions(directions):
    """SH encoding must be in the range [0, 1]

    Args:
        directions: batch of directions
    """
    return (directions + 1.0) / 2.0


def normalize_aabb(pts, aabb):
    return (pts - aabb[0]) * (2.0 / (aabb[1] - aabb[0])) - 1.0


def init_grid_param(
        grid_nd: int,
        in_dim: int,
        out_dim: int,
        reso: Sequence[int],
        a: float = 0.1,
        b: float = 0.5):
    assert in_dim == len(reso), "Resolution must have same number of elements as input-dimension"
    has_time_planes = in_dim == 4
    assert grid_nd <= in_dim
    coo_combs = list(itertools.combinations(range(in_dim), grid_nd))
    grid_coefs = nn.ParameterList()
    for ci, coo_comb in enumerate(coo_combs):
        new_grid_coef = nn.Parameter(torch.empty(
            [1, out_dim] + [reso[cc] for cc in coo_comb[::-1]]
        ))
        if has_time_planes and 3 in coo_comb:  # Initialize time planes to 1
            nn.init.ones_(new_grid_coef)
        else:
            nn.init.uniform_(new_grid_coef, a=a, b=b)
        grid_coefs.append(new_grid_coef)

    return grid_coefs


def interpolate_ms_features(pts: torch.Tensor,
                            ms_grids: Collection[Iterable[nn.Module]],
                            grid_dimensions: int,
                            concat_features: bool,
                            num_levels: Optional[int],
                            ) -> torch.Tensor:
    coo_combs = list(itertools.combinations(
        range(pts.shape[-1]), grid_dimensions)
    )
    if num_levels is None:
        num_levels = len(ms_grids)
    multi_scale_interp = [] if concat_features else 0.
    grid: nn.ParameterList
    for scale_id, grid in enumerate(ms_grids[:num_levels]):
        interp_space = 1.
        for ci, coo_comb in enumerate(coo_combs):
            # interpolate in plane
            feature_dim = grid[ci].shape[1]  # shape of grid[ci]: 1, out_dim, *reso
            interp_out_plane = (
                grid_sample_wrapper(grid[ci], pts[..., coo_comb])
                .view(-1, feature_dim)
            )
            # compute product over planes
            interp_space = interp_space * interp_out_plane

        # sum over scales
        if concat_features:
            multi_scale_interp.append(interp_space)
        else:
            multi_scale_interp = multi_scale_interp + interp_space

    if concat_features:
        multi_scale_interp = torch.cat(multi_scale_interp, dim=-1)
    return multi_scale_interp


class KPlaneField(nn.Module):
    def __init__(
        self,
        aabb,
        grid_config: Union[str, List[Dict]],
        concat_features_across_scales: bool,
        multiscale_res: Optional[Sequence[int]],
        use_appearance_embedding: bool,
        appearance_embedding_dim: int,
        spatial_distortion: Optional[SpatialDistortion],
        density_activation: Callable,
<<<<<<< HEAD
        linear_decoder: bool,
=======
        num_images: Optional[int],
>>>>>>> 8bc4f531
    ) -> None:
        super().__init__()

        self.aabb = Parameter(aabb, requires_grad=False)
        self.spatial_distortion = spatial_distortion
        self.grid_config = grid_config

        self.multiscale_res_multipliers: List[int] = multiscale_res or [1]
        self.concat_features = concat_features_across_scales
        self.density_activation = density_activation
        self.linear_decoder = linear_decoder

        # 1. Init planes
        self.grids = nn.ModuleList()
        self.feature_dim = 0
        for res in self.multiscale_res_multipliers:
            # initialize coordinate grid
            config = self.grid_config[0].copy()
            # Resolution fix: multi-res only on spatial planes
            config["resolution"] = [
                r * res for r in config["resolution"][:3]
            ] + config["resolution"][3:]
            gp = init_grid_param(
                grid_nd=config["grid_dimensions"],
                in_dim=config["input_coordinate_dim"],
                out_dim=config["output_coordinate_dim"],
                reso=config["resolution"],
            )
            # shape[1] is out-dim - Concatenate over feature len for each scale
            if self.concat_features:
                self.feature_dim += gp[-1].shape[1]
            else:
                self.feature_dim = gp[-1].shape[1]
            self.grids.append(gp)
        log.info(f"Initialized model grids: {self.grids}")

        # 2. Init appearance code-related parameters
        self.use_average_appearance_embedding = True  # for test-time
        self.use_appearance_embedding = use_appearance_embedding
        self.num_images = num_images
        self.appearance_embedding = None
        if use_appearance_embedding:
            assert self.num_images is not None
            self.appearance_embedding_dim = appearance_embedding_dim
            # this will initialize as normal_(0.0, 1.0)
            self.appearance_embedding = nn.Embedding(self.num_images, self.appearance_embedding_dim)
        else:
            self.appearance_embedding_dim = 0

        # 3. Init decoder params
        self.direction_encoder = tcnn.Encoding(
            n_input_dims=3,
            encoding_config={
                "otype": "SphericalHarmonics",
                "degree": 4,
            },
        )
        
        if self.linear_decoder:
            # The NN learns a basis that is used instead of spherical harmonics
            # Input is an encoded view direction, output is weights for 
            # combining the color features into RGB
            # This architecture is based on instant-NGP
            self.color_basis = tcnn.Network(
                n_input_dims=self.direction_encoder.n_output_dims,
                n_output_dims=3 * self.feature_dim,  # * (self.feature_dim - 1),  # The last feature is sigma (density)
                network_config={
                    "otype": "FullyFusedMLP",
                    "activation": "ReLU",
                    "output_activation": "None",
                    "n_neurons": 128,
                    "n_hidden_layers": 4,
                },
            )
            # sigma_net just does a linear transformation on the features to get density
            self.sigma_net = tcnn.Network(
                n_input_dims=self.feature_dim,
                n_output_dims=1,
                network_config={
                    "otype": "CutlassMLP",
                    "activation": "None",
                    "output_activation": "None",
                    "n_neurons": 128,
                    "n_hidden_layers": 0,
                },
            )

        else: 
            # 3. Init decoder network
            self.geo_feat_dim = 15
            self.sigma_net = tcnn.Network(
                n_input_dims=self.feature_dim,
                n_output_dims=self.geo_feat_dim + 1,
                network_config={
                    "otype": "FullyFusedMLP",
                    "activation": "ReLU",
                    "output_activation": "None",
                    "n_neurons": 64,
                    "n_hidden_layers": 1,
                },
            )
            self.in_dim_color = (
                    self.direction_encoder.n_output_dims
                    + self.geo_feat_dim
                    + self.appearance_embedding_dim
            )
            self.color_net = tcnn.Network(
                n_input_dims=self.in_dim_color,
                n_output_dims=3,
                network_config={
                    "otype": "FullyFusedMLP",
                    "activation": "ReLU",
                    "output_activation": "Sigmoid",
                    "n_neurons": 64,
                    "n_hidden_layers": 2,
                },
            )

    def get_density(self, pts: torch.Tensor, timestamps: Optional[torch.Tensor] = None):
        """Computes and returns the densities."""
        if self.spatial_distortion is not None:
            pts = self.spatial_distortion(pts)
            pts = pts / 2  # from [-2, 2] to [-1, 1]
        else:
            pts = normalize_aabb(pts, self.aabb)
        n_rays, n_samples = pts.shape[:2]
        # Normalize timestamps
        if timestamps is not None:
            timestamps = timestamps[:, None].expand(-1, n_samples)[..., None]  # [n_rays, n_samples, 1]
            pts = torch.cat((pts, timestamps), dim=-1)  # [n_rays, n_samples, 4]

        pts = pts.reshape(-1, pts.shape[-1])
        features = interpolate_ms_features(
            pts, ms_grids=self.grids,  # noqa
            grid_dimensions=self.grid_config[0]["grid_dimensions"],
            concat_features=self.concat_features, num_levels=None)
        if len(features) < 1:
            features = torch.zeros((0, 1)).to(features.device)
        if self.linear_decoder:
            density_before_activation = self.sigma_net(features)  # [batch, 1]
        else:
            features = self.sigma_net(features)
            features, density_before_activation = torch.split(
                features, [self.geo_feat_dim, 1], dim=-1)
        
        density = self.density_activation(
            density_before_activation.to(pts)
        ).view(n_rays, n_samples, 1)
        return density, features

    def forward(self,
                pts: torch.Tensor,
                directions: torch.Tensor,
                timestamps: Optional[torch.Tensor] = None):
<<<<<<< HEAD
        density, features = self.get_density(pts, timestamps)
=======
        if self.use_appearance_embedding:
            if timestamps is None:
                raise AttributeError("timestamps (appearance-ids) are not provided.")
            camera_indices = timestamps
            timestamps = None
        density, rgb_features = self.get_density(pts, timestamps)
>>>>>>> 8bc4f531
        n_rays, n_samples = pts.shape[:2]

        directions = get_normalized_directions(directions)
        directions = directions.view(-1, 1, 3).expand(pts.shape).reshape(-1, 3)
        encoded_directions = self.direction_encoder(directions)

        if self.linear_decoder:
            color_features = [features]
        else:
            color_features = [encoded_directions, features.view(-1, self.geo_feat_dim)]

        if self.use_appearance_embedding:
            if self.training:
                embedded_appearance = self.appearance_embedding(camera_indices)
            else:
                if hasattr(self, "test_appearance_embedding"):
                    embedded_appearance = self.test_appearance_embedding(camera_indices)
                elif self.use_average_appearance_embedding:
                    embedded_appearance = torch.ones(
                        (*directions.shape[:-1], self.appearance_embedding_dim), device=directions.device
                    ) * self.appearance_embedding.mean(dim=0)
                else:
                    embedded_appearance = torch.zeros(
                        (*directions.shape[:-1], self.appearance_embedding_dim), device=directions.device
                    )
            # expand embedded_appearance from n_rays, dim to n_rays*n_samples, dim
            ea_dim = embedded_appearance.shape[-1]
            embedded_appearance = embedded_appearance.view(-1, 1, ea_dim).expand(n_rays, n_samples, -1).reshape(-1, ea_dim)
            color_features.append(embedded_appearance)

        color_features = torch.cat(color_features, dim=-1)
        
        if self.linear_decoder:
            basis_values = self.color_basis(encoded_directions)  # [batch, color_feature_len * 3]
            basis_values = basis_values.view(color_features.shape[0], 3, -1)  # [batch, 3, color_feature_len]
            rgb = torch.sum(color_features[:, None, :] * basis_values, dim=-1)  # [batch, 3]
            rgb = torch.sigmoid(rgb).view(n_rays, n_samples, 3)
        else:
            rgb = self.color_net(color_features).to(directions).view(n_rays, n_samples, 3)
        
        return {"rgb": rgb, "density": density}<|MERGE_RESOLUTION|>--- conflicted
+++ resolved
@@ -97,11 +97,8 @@
         appearance_embedding_dim: int,
         spatial_distortion: Optional[SpatialDistortion],
         density_activation: Callable,
-<<<<<<< HEAD
         linear_decoder: bool,
-=======
         num_images: Optional[int],
->>>>>>> 8bc4f531
     ) -> None:
         super().__init__()
 
@@ -256,16 +253,12 @@
                 pts: torch.Tensor,
                 directions: torch.Tensor,
                 timestamps: Optional[torch.Tensor] = None):
-<<<<<<< HEAD
-        density, features = self.get_density(pts, timestamps)
-=======
         if self.use_appearance_embedding:
             if timestamps is None:
                 raise AttributeError("timestamps (appearance-ids) are not provided.")
             camera_indices = timestamps
             timestamps = None
-        density, rgb_features = self.get_density(pts, timestamps)
->>>>>>> 8bc4f531
+        density, features = self.get_density(pts, timestamps)
         n_rays, n_samples = pts.shape[:2]
 
         directions = get_normalized_directions(directions)
