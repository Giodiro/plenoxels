import itertools
import logging as log
from typing import Dict, List, Union, Sequence, Tuple

import torch
import torch.nn.functional as F

from plenoxels.models.utils import grid_sample_wrapper, compute_plane_tv, compute_line_tv, raw2alpha
from .decoders import NNDecoder, SHDecoder
from .lowrank_model import LowrankModel
from ..raymarching.raymarching import RayMarcher
from ..ops.activations import trunc_exp


class LowrankVideo(LowrankModel):
    def __init__(self,
                 grid_config: Union[str, List[Dict]],
                 aabb: torch.Tensor,  # [[x_min, y_min, z_min], [x_max, y_max, z_max]]
                 len_time: int,
                 is_ndc: bool,
                 is_contracted: bool,
                 sh: bool,
                 lookup_time: bool,
                 **kwargs):
        super().__init__()
        if isinstance(grid_config, str):
            self.config: List[Dict] = eval(grid_config)
        else:
            self.config: List[Dict] = grid_config
        self.set_aabb(aabb, 0)
        self.len_time = len_time
        self.extra_args = kwargs
        self.is_ndc = is_ndc
        self.is_contracted = is_contracted
        self.lookup_time = lookup_time
        self.raymarcher = RayMarcher(**self.extra_args)
        self.sh = sh
        self.density_act = trunc_exp
        self.pt_min = torch.nn.Parameter(torch.tensor(-1.0))
        self.pt_max = torch.nn.Parameter(torch.tensor(1.0))

        # For now, only allow a single index grid and a single feature grid, not multiple layers
        assert len(self.config) == 2
        for li, grid_config in enumerate(self.config):
            if "feature_dim" in grid_config:
                self.features = self.init_features_param(grid_config, self.sh)
                self.feature_dim = self.features.shape[0]
            else:
                gpdesc = self.init_grid_param(grid_config, is_video=True, grid_level=li)
                self.set_resolution(gpdesc.reso, 0)
                self.grids = gpdesc.grid_coefs
                self.time_coef = gpdesc.time_coef  # [out_dim * rank, time_reso]
        if self.sh:
            self.decoder = SHDecoder(feature_dim=self.feature_dim)
        else:
            self.decoder = NNDecoder(feature_dim=self.feature_dim, sigma_net_width=64, sigma_net_layers=1)
        log.info(f"Initialized LowrankVideo. "
                 f"time-reso={self.time_coef.shape[1]} - decoder={self.decoder}")

    @torch.no_grad()
    def upsample_time(self, new_reso):
        old_reso = self.time_coef.shape[-1]
        grid_data = self.time_coef.data
        self.time_coef = torch.nn.Parameter(
            F.interpolate(self.time_coef.data[:,None,:], size=(new_reso), mode='linear', align_corners=True).squeeze())
        log.info(f"Upsampled time resolution from {old_reso} to {new_reso}")

    def compute_features(self,
                         pts,
                         timestamps,
                         return_coords: bool = False
                         ) -> Union[torch.Tensor, Tuple[torch.Tensor, torch.Tensor]]:
        grid_space = self.grids  # space: 3 x [1, rank * F_dim, reso, reso]
        grid_time = self.time_coef  # time: [rank * F_dim, time_reso]
        level_info = self.config[0]  # Assume the first grid is the index grid, and the second is the feature grid
        
        # Interpolate in time
        if self.lookup_time:
            interp_time = grid_time[:, timestamps.long()].unsqueeze(0).repeat(pts.shape[0], 1)  # [n, F_dim * rank]
        else:
            interp_time = grid_sample_wrapper(grid_time.unsqueeze(0), timestamps[:, None])  # [n, F_dim * rank]
        interp_time = interp_time.view(-1, level_info["output_coordinate_dim"], level_info["rank"][0])  # [n, F_dim, rank]
        
        # Interpolate in space
        interp = pts
        coo_combs = list(itertools.combinations(
            range(interp.shape[-1]),
            level_info.get("grid_dimensions", level_info["input_coordinate_dim"])))
        interp_space = None  # [n, F_dim, rank]
        for ci, coo_comb in enumerate(coo_combs):
            if interp_space is None:
                interp_space = (
                    grid_sample_wrapper(grid_space[ci], interp[..., coo_comb]).view(
                        -1, level_info["output_coordinate_dim"], level_info["rank"][ci]))
            else:
                interp_space = interp_space * (
                    grid_sample_wrapper(grid_space[ci], interp[..., coo_comb]).view(
                        -1, level_info["output_coordinate_dim"], level_info["rank"][ci]))
        # Combine space and time over rank
        interp = (interp_space * interp_time).mean(dim=-1)  # [n, F_dim]

        # Learned normalization
        if interp.numel() > 0:
            interp = (interp - self.pt_min) / (self.pt_max - self.pt_min)
            interp = interp * 2 - 1

        out = grid_sample_wrapper(self.features, interp).view(-1, self.feature_dim)
        if return_coords:
            return out, interp
        return out

<<<<<<< HEAD
    def forward(self, rays_o, rays_d, timestamps, bg_color, channels: Sequence[str] = ("rgb", "depth"), near=None, far=None):
=======
    def forward(self, rays_o, rays_d, timestamps, bg_color, channels: Sequence[str] = ("rgb", "depth"), near_far=None):
>>>>>>> 14a33cc3
        """
        rays_o : [batch, 3]
        rays_d : [batch, 3]
        timestamps : [batch]
        near_far : [batch, 2]
        """
        
        rm_out = self.raymarcher.get_intersections2(
            rays_o, rays_d, self.aabb(0), self.resolution(0), perturb=self.training,
<<<<<<< HEAD
            is_ndc=self.is_ndc, is_contracted=self.is_contracted, near=near, far=far)
=======
            is_ndc=self.is_ndc, is_contracted=self.is_contracted, near_far=near_far)
>>>>>>> 14a33cc3
        rays_d = rm_out["rays_d"]                   # [n_rays, 3]
        intersection_pts = rm_out["intersections"]  # [n_rays, n_intrs, 3]
        mask = rm_out["mask"]                       # [n_rays, n_intrs]
        z_vals = rm_out["z_vals"]                   # [n_rays, n_intrs]
        deltas = rm_out["deltas"]                   # [n_rays, n_intrs]
        n_rays, n_intrs = intersection_pts.shape[:2]
        
        if self.lookup_time:
            # assumes all rays are sampled at the same time
            # speed up look up a quite a bit
            times = timestamps[0]
        else:
            times = timestamps[:, None].repeat(1, n_intrs)[mask]  # [n_rays, n_intrs]
            # Normalization (between [-1, 1])
        
            intersection_pts = self.normalize_coords(intersection_pts, 0)
            times = (times * 2 / self.len_time) - 1

        # compute features and render
        features = self.compute_features(intersection_pts[mask], times)

        rays_d_rep = rays_d.view(-1, 1, 3).expand(intersection_pts.shape)
        masked_rays_d_rep = rays_d_rep[mask]

        density_masked = self.density_act(self.decoder.compute_density(features, rays_d=masked_rays_d_rep) - 1)
        density = torch.zeros(n_rays, n_intrs, device=intersection_pts.device, dtype=density_masked.dtype)
        density[mask] = density_masked.view(-1)

        alpha, weight, transmission = raw2alpha(density, deltas)  # Each is shape [batch_size, n_samples]

        rgb_masked = self.decoder.compute_color(features, rays_d=masked_rays_d_rep)
        rgb = torch.zeros(n_rays, n_intrs, 3, device=intersection_pts.device, dtype=rgb_masked.dtype)
        rgb[mask] = rgb_masked
        rgb = torch.sigmoid(rgb)

        # Confirmed that torch.sum(weight, -1) matches 1-transmission[:, -1]
        acc_map = 1 - transmission[:, -1]

        outputs = {}
        if "rgb" in channels:
            rgb_map = torch.sum(weight[..., None] * rgb, -2)
            if bg_color is None:
                pass
            else:
                rgb_map = rgb_map + (1.0 - acc_map[..., None]) * bg_color
            outputs["rgb"] = rgb_map
        if "depth" in channels:
            depth_map = torch.sum(weight * z_vals, -1)  # [batch_size]
            depth_map = depth_map + (1.0 - acc_map) * rays_d[..., -1]  # Maybe the rays_d is to transform ray depth to absolute depth?
            outputs["depth"] = depth_map
        outputs["deltas"] = deltas
        outputs["weight"] = weight
        outputs["midpoint"] = rm_out["z_mids"]

        return outputs

    def get_params(self, lr):
        params = [
            {"params": self.decoder.parameters(), "lr": lr},
            {"params": self.grids.parameters(), "lr": lr},
            {"params": [self.features, self.pt_min, self.pt_max], "lr": lr},
        ]
        return params

    def compute_plane_tv(self):
        grid_space = self.grids  # space: 3 x [1, rank * F_dim, reso, reso]
        grid_time = self.time_coef  # time: [rank * F_dim, time_reso]
        total = 0
        for grid in grid_space:
            total += compute_plane_tv(grid)
        total += compute_line_tv(grid_time)
        return total<|MERGE_RESOLUTION|>--- conflicted
+++ resolved
@@ -109,11 +109,7 @@
             return out, interp
         return out
 
-<<<<<<< HEAD
-    def forward(self, rays_o, rays_d, timestamps, bg_color, channels: Sequence[str] = ("rgb", "depth"), near=None, far=None):
-=======
     def forward(self, rays_o, rays_d, timestamps, bg_color, channels: Sequence[str] = ("rgb", "depth"), near_far=None):
->>>>>>> 14a33cc3
         """
         rays_o : [batch, 3]
         rays_d : [batch, 3]
@@ -123,11 +119,7 @@
         
         rm_out = self.raymarcher.get_intersections2(
             rays_o, rays_d, self.aabb(0), self.resolution(0), perturb=self.training,
-<<<<<<< HEAD
-            is_ndc=self.is_ndc, is_contracted=self.is_contracted, near=near, far=far)
-=======
             is_ndc=self.is_ndc, is_contracted=self.is_contracted, near_far=near_far)
->>>>>>> 14a33cc3
         rays_d = rm_out["rays_d"]                   # [n_rays, 3]
         intersection_pts = rm_out["intersections"]  # [n_rays, n_intrs, 3]
         mask = rm_out["mask"]                       # [n_rays, n_intrs]
