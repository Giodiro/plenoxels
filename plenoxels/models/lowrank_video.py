import itertools
import logging as log
import math
from typing import Dict, List, Union, Tuple

import torch
import torch.nn.functional as F

<<<<<<< HEAD
from plenoxels.models.utils import grid_sample_wrapper
=======
from plenoxels.models.utils import grid_sample_wrapper, compute_plane_tv, compute_line_tv, raw2alpha
>>>>>>> 2349cfe6
from .decoders import NNDecoder, SHDecoder
from .lowrank_model import LowrankModel
from ..ops.activations import trunc_exp


class LowrankVideo(LowrankModel):
    def __init__(self,
                 grid_config: Union[str, List[Dict]],
                 aabb: torch.Tensor,  # [[x_min, y_min, z_min], [x_max, y_max, z_max]]
                 len_time: int,
                 is_ndc: bool,
                 sh: bool,
                 render_n_samples: int,
                 **kwargs):
        super().__init__()
        if isinstance(grid_config, str):
            self.config: List[Dict] = eval(grid_config)
        else:
            self.config: List[Dict] = grid_config
        self.set_aabb(aabb, 0)
        self.len_time = len_time
        self.extra_args = kwargs
        self.is_ndc = is_ndc
        self.sh = sh
<<<<<<< HEAD
        self.render_n_samples = render_n_samples
        self.density_act = lambda x: trunc_exp(x - 1)
=======
        self.density_act = trunc_exp
>>>>>>> 2349cfe6
        self.pt_min = torch.nn.Parameter(torch.tensor(-1.0))
        self.pt_max = torch.nn.Parameter(torch.tensor(1.0))

        # For now, only allow a single index grid and a single feature grid, not multiple layers
        assert len(self.config) == 2
        for li, grid_config in enumerate(self.config):
            if "feature_dim" in grid_config:
                self.features = self.init_features_param(grid_config, self.sh)
                self.feature_dim = self.features.shape[0]
            else:
                gpdesc = self.init_grid_param(grid_config, is_video=True, grid_level=li)
                self.set_resolution(gpdesc.reso, 0)
                self.grids = gpdesc.grid_coefs
                self.time_coef = gpdesc.time_coef  # [out_dim * rank, time_reso]
        if self.sh:
            self.decoder = SHDecoder(feature_dim=self.feature_dim)
        else:
            self.decoder = NNDecoder(feature_dim=self.feature_dim, sigma_net_width=64, sigma_net_layers=1)
        log.info(f"Initialized LowrankVideo. "
                 f"time-reso={self.time_coef.shape[1]} - decoder={self.decoder}")

    @torch.no_grad()
    def upsample_time(self, new_reso):
        old_reso = self.time_coef.shape[-1]
        self.time_coef = torch.nn.Parameter(
            F.interpolate(
                self.time_coef.data[:, None, :],
                size=(new_reso),
                mode='linear',
                align_corners=True)
             .squeeze()
        )
        log.info(f"Upsampled time resolution from {old_reso} to {new_reso}")

    def compute_features(self,
                         pts,
                         timestamps,
                         return_coords: bool = False
                         ) -> Union[torch.Tensor, Tuple[torch.Tensor, torch.Tensor]]:
        grid_space = self.grids  # space: 3 x [1, rank * F_dim, reso, reso]
        grid_time = self.time_coef  # time: [rank * F_dim, time_reso]
        level_info = self.config[0]  # Assume the first grid is the index grid, and the second is the feature grid

        # Interpolate in time
        interp_time = grid_sample_wrapper(grid_time.unsqueeze(0), timestamps[:, None])  # [n, F_dim * rank]
        interp_time = interp_time.view(-1, level_info["output_coordinate_dim"], level_info["rank"][0])  # [n, F_dim, rank]
        # Interpolate in space
        interp = pts
        coo_combs = list(itertools.combinations(
            range(interp.shape[-1]),
            level_info.get("grid_dimensions", level_info["input_coordinate_dim"])))
        interp_space = None  # [n, F_dim, rank]
        for ci, coo_comb in enumerate(coo_combs):
            if interp_space is None:
                interp_space = (
                    grid_sample_wrapper(grid_space[ci], interp[..., coo_comb]).view(
                        -1, level_info["output_coordinate_dim"], level_info["rank"][ci]))
            else:
                interp_space = interp_space * (
                    grid_sample_wrapper(grid_space[ci], interp[..., coo_comb]).view(
                        -1, level_info["output_coordinate_dim"], level_info["rank"][ci]))
        # Combine space and time over rank
        interp = (interp_space * interp_time).mean(dim=-1)  # [n, F_dim]
<<<<<<< HEAD
=======

>>>>>>> 2349cfe6
        # Learned normalization
        if interp.numel() > 0:
            interp = (interp - self.pt_min) / (self.pt_max - self.pt_min)
            interp = interp * 2 - 1
<<<<<<< HEAD
=======

>>>>>>> 2349cfe6
        out = grid_sample_wrapper(self.features, interp).view(-1, self.feature_dim)
        if return_coords:
            return out, interp
        return out

<<<<<<< HEAD
    def step_size(self, n_samples: int):
        aabb = self.aabb(0)
        return (
            (aabb[1] - aabb[0]).max()
            * (math.sqrt(3) / n_samples)
        )

    def query_opacity(self, x, timestamps, dset):
        idxs = torch.randint(0, len(timestamps), (x.shape[0],), device=x.device)
        t = timestamps[idxs]
        density = self.query_density(x, t)
        # if the density is small enough those two are the same.
        # opacity = 1.0 - torch.exp(-density * step_size)
        step_size = self.step_size(self.render_n_samples)
        opacity = density * step_size
        return opacity

    def query_density(self, pts: torch.Tensor, timestamps: torch.Tensor, return_feat: bool = False):
        pts_norm = self.normalize_coords(pts, 0)
        timestamps_norm = (timestamps * 2 / self.len_time) - 1
        selector = ((pts_norm >= -1.0) & (pts_norm <= 1.0)).all(dim=-1)

        features = self.compute_features(pts_norm, timestamps_norm, return_coords=False)
        density = (
            self.density_act(self.decoder.compute_density(
                features, rays_d=None, precompute_color=False)).view((*pts_norm.shape[:-1], 1))
            * selector[..., None]
        )
        if return_feat:
            return density, features
        return density

    def forward(
        self,
        rays_o: torch.Tensor,
        rays_d: torch.Tensor,
        timestamps: torch.Tensor,
    ):
        density, embedding = self.query_density(rays_o, timestamps, return_feat=True)
        rgb = self.decoder.compute_color(embedding, rays_d=rays_d)
        return rgb, density
=======
    def forward(self, rays_o, rays_d, timestamps, bg_color, channels: Sequence[str] = ("rgb", "depth")):
        """
        rays_o : [batch, 3]
        rays_d : [batch, 3]
        timestamps : [batch]
        """

        rm_out = self.raymarcher.get_intersections2(
            rays_o, rays_d, self.aabb(0), self.resolution(0), perturb=self.training,
            is_ndc=self.is_ndc)
        rays_d = rm_out["rays_d"]                   # [n_rays, 3]
        intersection_pts = rm_out["intersections"]  # [n_rays, n_intrs, 3]
        mask = rm_out["mask"]                       # [n_rays, n_intrs]
        z_vals = rm_out["z_vals"]                   # [n_rays, n_intrs]
        deltas = rm_out["deltas"]                   # [n_rays, n_intrs]
        n_rays, n_intrs = intersection_pts.shape[:2]

        times = timestamps[:, None].repeat(1, n_intrs)[mask]  # [n_rays, n_intrs]

        # Normalization (between [-1, 1])
        intersection_pts = self.normalize_coords(intersection_pts, 0)
        times = (times * 2 / self.len_time) - 1

        # compute features and render
        features = self.compute_features(intersection_pts[mask], times)

        rays_d_rep = rays_d.view(-1, 1, 3).expand(intersection_pts.shape)
        masked_rays_d_rep = rays_d_rep[mask]

        density_masked = self.density_act(self.decoder.compute_density(features, rays_d=masked_rays_d_rep) - 1)
        density = torch.zeros(n_rays, n_intrs, device=intersection_pts.device, dtype=density_masked.dtype)
        density[mask] = density_masked.view(-1)

        alpha, weight, transmission = raw2alpha(density, deltas)  # Each is shape [batch_size, n_samples]

        rgb_masked = self.decoder.compute_color(features, rays_d=masked_rays_d_rep)
        rgb = torch.zeros(n_rays, n_intrs, 3, device=intersection_pts.device, dtype=rgb_masked.dtype)
        rgb[mask] = rgb_masked
        rgb = torch.sigmoid(rgb)

        # Confirmed that torch.sum(weight, -1) matches 1-transmission[:, -1]
        acc_map = 1 - transmission[:, -1]

        outputs = {}
        if "rgb" in channels:
            rgb_map = torch.sum(weight[..., None] * rgb, -2)
            if bg_color is None:
                pass
            else:
                rgb_map = rgb_map + (1.0 - acc_map[..., None]) * bg_color
            outputs["rgb"] = rgb_map
        if "depth" in channels:
            depth_map = torch.sum(weight * z_vals, -1)  # [batch_size]
            depth_map = depth_map + (1.0 - acc_map) * rays_d[..., -1]  # Maybe the rays_d is to transform ray depth to absolute depth?
            outputs["depth"] = depth_map

        return outputs
>>>>>>> 2349cfe6

    def get_params(self, lr):
        params = [
            {"params": self.decoder.parameters(), "lr": lr},
            {"params": self.grids.parameters(), "lr": lr},
            {"params": [self.features, self.pt_min, self.pt_max], "lr": lr},
        ]
<<<<<<< HEAD
        return params
=======
        return params

    def compute_plane_tv(self):
        grid_space = self.grids  # space: 3 x [1, rank * F_dim, reso, reso]
        grid_time = self.time_coef  # time: [rank * F_dim, time_reso]
        total = 0
        for grid in grid_space:
            total += compute_plane_tv(grid)
        total += compute_line_tv(grid_time)
        return total
>>>>>>> 2349cfe6
<|MERGE_RESOLUTION|>--- conflicted
+++ resolved
@@ -6,11 +6,7 @@
 import torch
 import torch.nn.functional as F
 
-<<<<<<< HEAD
-from plenoxels.models.utils import grid_sample_wrapper
-=======
-from plenoxels.models.utils import grid_sample_wrapper, compute_plane_tv, compute_line_tv, raw2alpha
->>>>>>> 2349cfe6
+from plenoxels.models.utils import grid_sample_wrapper, compute_plane_tv, compute_line_tv
 from .decoders import NNDecoder, SHDecoder
 from .lowrank_model import LowrankModel
 from ..ops.activations import trunc_exp
@@ -35,12 +31,8 @@
         self.extra_args = kwargs
         self.is_ndc = is_ndc
         self.sh = sh
-<<<<<<< HEAD
         self.render_n_samples = render_n_samples
         self.density_act = lambda x: trunc_exp(x - 1)
-=======
-        self.density_act = trunc_exp
->>>>>>> 2349cfe6
         self.pt_min = torch.nn.Parameter(torch.tensor(-1.0))
         self.pt_max = torch.nn.Parameter(torch.tensor(1.0))
 
@@ -104,24 +96,15 @@
                         -1, level_info["output_coordinate_dim"], level_info["rank"][ci]))
         # Combine space and time over rank
         interp = (interp_space * interp_time).mean(dim=-1)  # [n, F_dim]
-<<<<<<< HEAD
-=======
-
->>>>>>> 2349cfe6
         # Learned normalization
         if interp.numel() > 0:
             interp = (interp - self.pt_min) / (self.pt_max - self.pt_min)
             interp = interp * 2 - 1
-<<<<<<< HEAD
-=======
-
->>>>>>> 2349cfe6
         out = grid_sample_wrapper(self.features, interp).view(-1, self.feature_dim)
         if return_coords:
             return out, interp
         return out
 
-<<<<<<< HEAD
     def step_size(self, n_samples: int):
         aabb = self.aabb(0)
         return (
@@ -163,65 +146,6 @@
         density, embedding = self.query_density(rays_o, timestamps, return_feat=True)
         rgb = self.decoder.compute_color(embedding, rays_d=rays_d)
         return rgb, density
-=======
-    def forward(self, rays_o, rays_d, timestamps, bg_color, channels: Sequence[str] = ("rgb", "depth")):
-        """
-        rays_o : [batch, 3]
-        rays_d : [batch, 3]
-        timestamps : [batch]
-        """
-
-        rm_out = self.raymarcher.get_intersections2(
-            rays_o, rays_d, self.aabb(0), self.resolution(0), perturb=self.training,
-            is_ndc=self.is_ndc)
-        rays_d = rm_out["rays_d"]                   # [n_rays, 3]
-        intersection_pts = rm_out["intersections"]  # [n_rays, n_intrs, 3]
-        mask = rm_out["mask"]                       # [n_rays, n_intrs]
-        z_vals = rm_out["z_vals"]                   # [n_rays, n_intrs]
-        deltas = rm_out["deltas"]                   # [n_rays, n_intrs]
-        n_rays, n_intrs = intersection_pts.shape[:2]
-
-        times = timestamps[:, None].repeat(1, n_intrs)[mask]  # [n_rays, n_intrs]
-
-        # Normalization (between [-1, 1])
-        intersection_pts = self.normalize_coords(intersection_pts, 0)
-        times = (times * 2 / self.len_time) - 1
-
-        # compute features and render
-        features = self.compute_features(intersection_pts[mask], times)
-
-        rays_d_rep = rays_d.view(-1, 1, 3).expand(intersection_pts.shape)
-        masked_rays_d_rep = rays_d_rep[mask]
-
-        density_masked = self.density_act(self.decoder.compute_density(features, rays_d=masked_rays_d_rep) - 1)
-        density = torch.zeros(n_rays, n_intrs, device=intersection_pts.device, dtype=density_masked.dtype)
-        density[mask] = density_masked.view(-1)
-
-        alpha, weight, transmission = raw2alpha(density, deltas)  # Each is shape [batch_size, n_samples]
-
-        rgb_masked = self.decoder.compute_color(features, rays_d=masked_rays_d_rep)
-        rgb = torch.zeros(n_rays, n_intrs, 3, device=intersection_pts.device, dtype=rgb_masked.dtype)
-        rgb[mask] = rgb_masked
-        rgb = torch.sigmoid(rgb)
-
-        # Confirmed that torch.sum(weight, -1) matches 1-transmission[:, -1]
-        acc_map = 1 - transmission[:, -1]
-
-        outputs = {}
-        if "rgb" in channels:
-            rgb_map = torch.sum(weight[..., None] * rgb, -2)
-            if bg_color is None:
-                pass
-            else:
-                rgb_map = rgb_map + (1.0 - acc_map[..., None]) * bg_color
-            outputs["rgb"] = rgb_map
-        if "depth" in channels:
-            depth_map = torch.sum(weight * z_vals, -1)  # [batch_size]
-            depth_map = depth_map + (1.0 - acc_map) * rays_d[..., -1]  # Maybe the rays_d is to transform ray depth to absolute depth?
-            outputs["depth"] = depth_map
-
-        return outputs
->>>>>>> 2349cfe6
 
     def get_params(self, lr):
         params = [
@@ -229,9 +153,6 @@
             {"params": self.grids.parameters(), "lr": lr},
             {"params": [self.features, self.pt_min, self.pt_max], "lr": lr},
         ]
-<<<<<<< HEAD
-        return params
-=======
         return params
 
     def compute_plane_tv(self):
@@ -241,5 +162,4 @@
         for grid in grid_space:
             total += compute_plane_tv(grid)
         total += compute_line_tv(grid_time)
-        return total
->>>>>>> 2349cfe6
+        return total