import itertools
<<<<<<< HEAD
=======
from typing import Dict, List, Union, Optional, Sequence, Tuple
>>>>>>> d5ab0f68
import logging as log
import math
from typing import Dict, List, Union, Optional, Tuple

import torch
import torch.nn as nn
import torch.nn.functional as F

<<<<<<< HEAD
from plenoxels.models.utils import grid_sample_wrapper
=======
from plenoxels.models.utils import grid_sample_wrapper, compute_plane_tv, raw2alpha
>>>>>>> d5ab0f68
from .decoders import NNDecoder, SHDecoder
from .lowrank_model import LowrankModel
from ..ops.activations import trunc_exp


class DensityMask(nn.Module):
    def __init__(self, density_volume: torch.Tensor, aabb: torch.Tensor):
        super().__init__()
        self.register_buffer('density_volume', density_volume)
        self.register_buffer('aabb', aabb)

    def sample_density(self, pts: torch.Tensor) -> torch.Tensor:
        # Normalize pts
        pts = (pts - self.aabb[0]) * (2.0 / (self.aabb[1] - self.aabb[0])) - 1
        pts = pts.to(dtype=self.density_volume.dtype)
        density_vals = grid_sample_wrapper(self.density_volume[None, ...], pts, align_corners=True).view(-1)
        return density_vals

    @property
    def grid_size(self) -> torch.Tensor:
        return torch.tensor((self.density_volume.shape[-1], self.density_volume.shape[-2], self.density_volume.shape[-3]), dtype=torch.long)


class LowrankLearnableHash(LowrankModel):
    def __init__(self,
                 grid_config: Union[str, List[Dict]],
                 aabb: List[torch.Tensor],
                 is_ndc: bool,
                 sh: bool,
                 render_n_samples: int,
                 num_scenes: int = 1,
                 **kwargs):
        super().__init__()
        if isinstance(grid_config, str):
            self.config: List[Dict] = eval(grid_config)
        else:
            self.config: List[Dict] = grid_config
        self.set_aabb(aabb)
        self.extra_args = kwargs
        self.is_ndc = is_ndc
        self.sh = sh
        self.render_n_samples = render_n_samples
        self.density_multiplier = self.extra_args.get("density_multiplier")
        self.transfer_learning = self.extra_args["transfer_learning"]
        self.alpha_mask_threshold = self.extra_args["density_threshold"]

        self.density_act = lambda x: trunc_exp(x - 1)

        self.scene_grids = nn.ModuleList()
        for si in range(num_scenes):
            grids = nn.ModuleList()
            for li, grid_config in enumerate(self.config):
                if "feature_dim" in grid_config and si == 0:  # Only make one set of features
                    self.features = self.init_features_param(grid_config, self.sh)
                    self.feature_dim = self.features.shape[0]
                    #self.basis_mat = torch.nn.Linear(50, 5)
                else:
                    gpdesc = self.init_grid_param(grid_config, is_video=False, grid_level=li)
                    if li == 0:
                        self.set_resolution(gpdesc.reso, grid_id=si)
                    grids.append(gpdesc.grid_coefs)
            self.scene_grids.append(grids)
        if self.sh:
            self.decoder = SHDecoder(feature_dim=self.feature_dim)
        else:
            self.decoder = NNDecoder(feature_dim=self.feature_dim, sigma_net_width=64, sigma_net_layers=1)
        self.density_mask = nn.ModuleList([None] * num_scenes)
        log.info(f"Initialized LearnableHashGrid with {num_scenes} scenes, decoder: {self.decoder}.")

    def compute_features(self,
                         pts: torch.Tensor,
                         grid_id: int,
                         return_coords: bool = False
                         ) -> Union[torch.Tensor, Tuple[torch.Tensor, torch.Tensor]]:
        """
        :param pts:
            Coordinates normalized between -1, 1
        :param grid_id:
        :param return_coords:
        :return:
        """
        grids: nn.ModuleList = self.scene_grids[grid_id]  # noqa
        grids_info = self.config

        interp = pts
        grid: nn.ParameterList
        for level_info, grid in zip(grids_info, grids):
            if "feature_dim" in level_info:
                continue
            coo_combs = list(itertools.combinations(
                range(interp.shape[-1]),
                level_info.get("grid_dimensions", level_info["input_coordinate_dim"])))
            interp_out = None
            for ci, coo_comb in enumerate(coo_combs):
                if interp_out is None:
                    interp_out = (
                        grid_sample_wrapper(grid[ci], interp[..., coo_comb]).view(
                            -1, level_info["output_coordinate_dim"], level_info["rank"][ci]))
                else:
                    interp_out = interp_out * (
                        grid_sample_wrapper(grid[ci], interp[..., coo_comb]).view(
                            -1, level_info["output_coordinate_dim"], level_info["rank"][ci]))
            interp = interp_out.mean(dim=-1)

        out = grid_sample_wrapper(self.features.to(dtype=interp.dtype), interp).view(-1, self.feature_dim)
        if return_coords:
            return out, interp
        return out

    @torch.no_grad()
    def update_alpha_mask(self, grid_id: int = 0):
        assert len(self.config) == 2, "Alpha-masking not supported for multiple layers of indirection."
        aabb = self.aabb(grid_id)
        grid_size = self.resolution(grid_id)
        grid_size_l = grid_size.cpu().tolist()
        step_size = self.raymarcher.get_step_size(aabb, grid_size)

        # Compute density on a regular grid (of shape grid_size)
        pts = self.get_points_on_grid(aabb, grid_size, max_voxels=None)
        density = self.query_density(pts, grid_id).view(-1)

        alpha = 1.0 - torch.exp(-density * step_size * self.density_multiplier).view(grid_size_l)  # [gs0, gs1, gs2]
        pts = pts.view(grid_size_l + [3])  # [gs0, gs1, gs2, 3]

        # Transpose to get correct Depth, Height, Width format
        pts = pts.transpose(0, 2).contiguous()
        alpha = alpha.clamp(0, 1).transpose(0, 2).contiguous()

        # Compute the mask (max-pooling) and the new aabb.
        alpha = F.max_pool3d(alpha[None, None, ...], kernel_size=3, padding=1, stride=1)
        alpha = alpha.view(grid_size_l[::-1])
        alpha = F.threshold(alpha, self.alpha_mask_threshold, 0.0)  # set to 0 if <= threshold

        alpha_mask = alpha > 0
        valid_pts = pts[alpha_mask]
        pts_min = valid_pts.amin(0)
        pts_max = valid_pts.amax(0)

        new_aabb = torch.stack((pts_min, pts_max), 0)
        log.info(f"Updated alpha mask for scene {grid_id}. "
                 f"New bounding box={new_aabb.view(-1)}. "
                 f"Remaining {alpha_mask.sum() / grid_size_l[0] / grid_size_l[1] / grid_size_l[2] * 100:.2f}% voxels.")
        self.density_mask[grid_id] = DensityMask(alpha, aabb=aabb)
        return new_aabb

    @torch.no_grad()
    def shrink(self, new_aabb, grid_id: int):
        log.info(f"Shrinking grid {grid_id}...")

        cur_aabb = self.aabb(grid_id)
        cur_grid_size = self.resolution(grid_id)
        dev = cur_aabb.device

        cur_units = (cur_aabb[1] - cur_aabb[0]) / (cur_grid_size - 1)
        t_l, b_r = (new_aabb[0] - cur_aabb[0]) / cur_units, (new_aabb[1] - cur_aabb[0]) / cur_units
        t_l = torch.round(t_l).long()
        b_r = torch.round(b_r).long() + 1
        b_r = torch.minimum(b_r, cur_grid_size)  # don't exceed current grid dimensions

        # Truncate the parameter grid to the new grid-size
        # IMPORTANT: This will only work if input-dim is 3!
        grid_info = self.config[0]
        coo_combs = list(itertools.combinations(
            range(grid_info["input_coordinate_dim"]),
            grid_info.get("grid_dimensions", grid_info["input_coordinate_dim"])))
        for ci, coo_comb in enumerate(coo_combs):
            slices = [slice(None), slice(None)] + [slice(t_l[cc].item(), b_r[cc].item()) for cc in coo_comb[::-1]]
            self.scene_grids[grid_id][0][ci] = torch.nn.Parameter(
                self.scene_grids[grid_id][0][ci].data[slices]
            )

        # TODO: Why the correction? Check if this ever occurs
        if not torch.all(self.density_mask[grid_id].grid_size.to(device=dev) == cur_grid_size):
            t_l_r, b_r_r = t_l / (cur_grid_size - 1), (b_r - 1) / (cur_grid_size - 1)
            correct_aabb = torch.zeros_like(new_aabb)
            correct_aabb[0] = (1 - t_l_r) * cur_aabb[0] + t_l_r * cur_aabb[1]
            correct_aabb[1] = (1 - b_r_r) * cur_aabb[0] + b_r_r * cur_aabb[1]
            log.info(f"Corrected new AABB from {new_aabb.view(-1)} to {correct_aabb.view(-1)}")
            new_aabb = correct_aabb

        new_size = b_r - t_l
        self.set_aabb(new_aabb, grid_id)
        self.set_resolution(new_size, grid_id)
        log.info(f"Shrunk scene {grid_id}. New AABB={new_aabb.view(-1)} New resolution={new_size.view(-1)}")

    @torch.no_grad()
    def upsample(self, new_reso, grid_id: int):
        grid_info = self.config[0]
        coo_combs = list(itertools.combinations(
            range(grid_info["input_coordinate_dim"]),
            grid_info.get("grid_dimensions", grid_info["input_coordinate_dim"])))
        for ci, coo_comb in enumerate(coo_combs):
            new_size = [new_reso[cc] for cc in coo_comb]
            if len(coo_comb) == 3:
                mode = 'trilinear'
            elif len(coo_comb) == 2:
                mode = 'bilinear'
            elif len(coo_comb) == 1:
                mode = 'linear'
            else:
                raise RuntimeError()
            grid_data = self.scene_grids[grid_id][0][ci].data
            self.scene_grids[grid_id][0][ci] = torch.nn.Parameter(
                F.interpolate(grid_data, size=new_size[::-1], mode=mode, align_corners=True))
        self.set_resolution(
            torch.tensor(new_reso, dtype=torch.long, device=grid_data.device), grid_id)
        log.info(f"Upsampled scene {grid_id} to resolution={new_reso}")

    def get_points_on_grid(self, aabb, grid_size, max_voxels: Optional[int] = None):
        """
        Returns points from a regularly spaced grids of size grid_size.
        Coordinates normalized between [aabb0, aabb1]

        :param aabb:
        :param grid_size:
        :param max_voxels:
        :return:
        """
        dev = self.features.device
        pts = torch.stack(torch.meshgrid(
            torch.linspace(0, 1, grid_size[0], device=dev),
            torch.linspace(0, 1, grid_size[1], device=dev),
            torch.linspace(0, 1, grid_size[2], device=dev), indexing='ij'
        ), dim=-1)  # [gs0, gs1, gs2, 3]
        pts = pts.view(-1, 3)  # [gs0*gs1*gs2, 3]
        if max_voxels is not None:
            # with replacement as it's faster?
            pts = pts[torch.randint(pts.shape[0], (max_voxels, )), :]
        # Normalize between [aabb0, aabb1]
        pts = aabb[0] * (1 - pts) + aabb[1] * pts
        return pts

    def step_size(self, n_samples: int, grid_id: int):
        aabb = self.aabb(grid_id)
        return (
            (aabb[1] - aabb[0]).max()
            * math.sqrt(3)
            / n_samples
        )

    def query_opacity(self, pts: torch.Tensor, grid_id: int):
        density = self.query_density(pts, grid_id)
        opacity = density * self.step_size(self.render_n_samples, grid_id)
        return opacity

    def query_density(self, pts: torch.Tensor, grid_id: int, return_feat: bool = False):
        pts_norm = self.normalize_coords(pts, grid_id)
        selector = ((pts_norm >= -1.0) & (pts_norm <= 1.0)).all(dim=-1)

        features = self.compute_features(pts_norm, grid_id)
        density = (
            self.density_act(self.decoder.compute_density(
<<<<<<< HEAD
                features, rays_d=None, precompute_color=False)).view(list(pts_norm.shape[:-1]) + [1])
=======
                features, rays_d=None, precompute_color=False)).view((*pts_norm.shape[:-1], 1))
>>>>>>> d5ab0f68
            * selector[..., None]
        )
        if return_feat:
            return density, features
        return density

<<<<<<< HEAD
    def forward(
        self,
        rays_o: torch.Tensor,
        rays_d: torch.Tensor,
        grid_id: int,
    ):
        density, embedding = self.query_density(rays_o, grid_id, return_feat=True)
        rgb = self.decoder.compute_color(embedding, rays_d=rays_d)
        return rgb, density
=======
    def forward(self, rays_o, rays_d, bg_color, grid_id=0, channels: Sequence[str] = ("rgb", "depth")):
        """
        rays_o : [batch, 3]
        rays_d : [batch, 3]
        """
        rm_out = self.raymarcher.get_intersections2(
            rays_o, rays_d, self.aabb(grid_id), self.resolution(grid_id), perturb=self.training,
            is_ndc=self.is_ndc)
        rays_d = rm_out["rays_d"]                   # [n_rays, 3]
        intersection_pts = rm_out["intersections"]  # [n_rays, n_intrs, 3]
        mask = rm_out["mask"]                       # [n_rays, n_intrs]
        n_rays, n_intrs = intersection_pts.shape[:2]
        dev = rays_o.device

        # Filter intersections which have a low density according to the density mask
        if self.density_mask[grid_id] is not None:
            # density_mask needs unnormalized coordinates: normalization happens internally
            # and can be with a different aabb than the current one.
            alpha_mask = self.density_mask[grid_id].sample_density(intersection_pts[mask]) > 0
            invalid_mask = ~mask
            invalid_mask[mask] |= (~alpha_mask)
            mask = ~invalid_mask

        if len(intersection_pts) == 0:
            outputs = {}
            if "rgb" in channels:
                if bg_color is None:
                    outputs["rgb"] = torch.zeros((n_rays, 3), dtype=rays_o.dtype, device=dev)
                elif isinstance(bg_color, torch.Tensor) and bg_color.shape == (n_rays, 3):
                    outputs["rgb"] = bg_color
                else:
                    outputs["rgb"] = torch.full((n_rays, 3), bg_color, dtype=rays_o.dtype, device=dev)
            if "depth" in channels:
                outputs["depth"] = torch.zeros(n_rays, 1, device=dev, dtype=rays_o.dtype)
            if "alpha" in channels:
                outputs["alpha"] = torch.zeros(n_rays, 1, device=dev, dtype=rays_o.dtype)
            return outputs

        # compute features and render
        outputs = {}
        z_vals = rm_out["z_vals"]  # [batch_size, n_samples]
        deltas = rm_out["deltas"]  # [batch_size, n_samples]
        rays_d_rep = rays_d.view(-1, 1, 3).expand(intersection_pts.shape)
        masked_rays_d_rep = rays_d_rep[mask]
        density_masked, features = self.query_density(pts=intersection_pts[mask], grid_id=grid_id, return_feat=True)
        density = torch.zeros(n_rays, n_intrs, device=dev, dtype=density_masked.dtype)
        density[mask] = density_masked.view(-1)

        alpha, weight, transmission = raw2alpha(density, deltas * self.density_multiplier)  # Each is shape [batch_size, n_samples]

        rgb_masked = self.decoder.compute_color(features, rays_d=masked_rays_d_rep)
        rgb = torch.zeros(n_rays, n_intrs, 3, device=dev, dtype=rgb_masked.dtype)
        rgb[mask] = rgb_masked
        rgb = torch.sigmoid(rgb)

        # Confirmed that torch.sum(weight, -1) matches 1-transmission[:,-1]
        acc_map = 1 - transmission[:, -1]

        if "rgb" in channels:
            rgb_map = torch.sum(weight[..., None] * rgb, -2)
            if bg_color is None:
                pass
            else:
                rgb_map = rgb_map + (1.0 - acc_map[..., None]) * bg_color
            outputs["rgb"] = rgb_map
        if "depth" in channels:
            depth_map = torch.sum(weight * z_vals, -1)  # [batch_size]
            depth_map = depth_map + (1.0 - acc_map) * rays_d[..., -1]  # Maybe the rays_d is to transform ray depth to absolute depth?
            outputs["depth"] = depth_map

        return outputs

    def compute_plane_tv(self, grid_id, what='Gcoords'):
        grids: nn.ModuleList = self.scene_grids[grid_id]
        total = 0
        for grid_ls in grids:
            for grid in grid_ls:
                if what == 'Gcoords':
                    total += compute_plane_tv(grid)
                elif what == 'features':
                    # Look up the features so we do tv on features rather than coordinates
                    coords = grid.view(-1, len(self.features.shape)-1)
                    features = grid_sample_wrapper(self.features, coords).reshape(-1, self.feature_dim, grid.shape[-2], grid.shape[-1])
                    total += compute_plane_tv(features)
        return total

    def compute_l1density(self, max_voxels, grid_id):
        pts = self.get_points_on_grid(
            self.aabb(grid_id), self.resolution(grid_id), max_voxels=max_voxels)
        # Compute density on the grid
        density = self.query_density(pts, grid_id)
        return torch.mean(torch.abs(density))

    def compute_3d_tv(self, grid_id, what='Gcoords', batch_size=100, patch_size=3):
        aabb = self.aabb(grid_id)
        grid_size_l = self.resolution(grid_id)
        dev = aabb.device
        pts = torch.stack(torch.meshgrid(
            torch.linspace(0, 1, patch_size, device=dev),
            torch.linspace(0, 1, patch_size, device=dev),
            torch.linspace(0, 1, patch_size, device=dev), indexing='ij'
        ), dim=-1)  # [gs0, gs1, gs2, 3]
        pts = pts.view(-1, 3)

        start = torch.rand(batch_size, 3, device=dev) * (1 - patch_size / grid_size_l[None, :])
        end = start + (patch_size / grid_size_l[None, :])

        # pts: [1, gs0, gs1, gs2, 3] * (bs, 1, 1, 1, 3) + (bs, 1, 1, 1, 3)
        pts = pts[None, ...] * (end - start)[:, None, None, None, :] + start[:, None, None, None, :]
        pts = pts.view(-1, 3)  # [bs*gs0*gs1*gs2, 3]

        # Normalize between [aabb0, aabb1]
        pts = aabb[0] * (1 - pts) + aabb[1] * pts

        if what == 'density':
            # Compute density on the grid
            density = self.query_density(pts, grid_id)
            patches = density.view(-1, patch_size, patch_size, patch_size)
        elif what == 'Gcoords':
            pts = self.normalize_coords(pts, grid_id)
            _, coords = self.compute_features(pts, grid_id, return_coords=True)
            patches = coords.view(-1, patch_size, patch_size, patch_size, coords.shape[-1])
        else:
            raise ValueError(what)

        d0 = patches[:, 1:, :, :, :] - patches[:, :-1, :, :, :]
        d1 = patches[:, :, 1:, :, :] - patches[:, :, :-1, :, :]
        d2 = patches[:, :, :, 1:, :] - patches[:, :, :, :-1, :]

        return (d0.square().mean() + d1.square().mean() + d2.square().mean())  # l2
        # return (d0.abs().mean() + d1.abs().mean() + d2.abs().mean())  # l1
>>>>>>> d5ab0f68

    def get_params(self, lr):
        params = [
            {"params": self.scene_grids.parameters(), "lr": lr},
            #{"params": self.bn.parameters(), "lr": lr},
        ]
        if not self.transfer_learning:
            params += [
                {"params": self.decoder.parameters(), "lr": lr},
                {"params": self.features, "lr": lr},
            ]
        return params<|MERGE_RESOLUTION|>--- conflicted
+++ resolved
@@ -1,8 +1,4 @@
 import itertools
-<<<<<<< HEAD
-=======
-from typing import Dict, List, Union, Optional, Sequence, Tuple
->>>>>>> d5ab0f68
 import logging as log
 import math
 from typing import Dict, List, Union, Optional, Tuple
@@ -11,11 +7,7 @@
 import torch.nn as nn
 import torch.nn.functional as F
 
-<<<<<<< HEAD
 from plenoxels.models.utils import grid_sample_wrapper
-=======
-from plenoxels.models.utils import grid_sample_wrapper, compute_plane_tv, raw2alpha
->>>>>>> d5ab0f68
 from .decoders import NNDecoder, SHDecoder
 from .lowrank_model import LowrankModel
 from ..ops.activations import trunc_exp
@@ -268,18 +260,13 @@
         features = self.compute_features(pts_norm, grid_id)
         density = (
             self.density_act(self.decoder.compute_density(
-<<<<<<< HEAD
-                features, rays_d=None, precompute_color=False)).view(list(pts_norm.shape[:-1]) + [1])
-=======
                 features, rays_d=None, precompute_color=False)).view((*pts_norm.shape[:-1], 1))
->>>>>>> d5ab0f68
             * selector[..., None]
         )
         if return_feat:
             return density, features
         return density
 
-<<<<<<< HEAD
     def forward(
         self,
         rays_o: torch.Tensor,
@@ -289,139 +276,6 @@
         density, embedding = self.query_density(rays_o, grid_id, return_feat=True)
         rgb = self.decoder.compute_color(embedding, rays_d=rays_d)
         return rgb, density
-=======
-    def forward(self, rays_o, rays_d, bg_color, grid_id=0, channels: Sequence[str] = ("rgb", "depth")):
-        """
-        rays_o : [batch, 3]
-        rays_d : [batch, 3]
-        """
-        rm_out = self.raymarcher.get_intersections2(
-            rays_o, rays_d, self.aabb(grid_id), self.resolution(grid_id), perturb=self.training,
-            is_ndc=self.is_ndc)
-        rays_d = rm_out["rays_d"]                   # [n_rays, 3]
-        intersection_pts = rm_out["intersections"]  # [n_rays, n_intrs, 3]
-        mask = rm_out["mask"]                       # [n_rays, n_intrs]
-        n_rays, n_intrs = intersection_pts.shape[:2]
-        dev = rays_o.device
-
-        # Filter intersections which have a low density according to the density mask
-        if self.density_mask[grid_id] is not None:
-            # density_mask needs unnormalized coordinates: normalization happens internally
-            # and can be with a different aabb than the current one.
-            alpha_mask = self.density_mask[grid_id].sample_density(intersection_pts[mask]) > 0
-            invalid_mask = ~mask
-            invalid_mask[mask] |= (~alpha_mask)
-            mask = ~invalid_mask
-
-        if len(intersection_pts) == 0:
-            outputs = {}
-            if "rgb" in channels:
-                if bg_color is None:
-                    outputs["rgb"] = torch.zeros((n_rays, 3), dtype=rays_o.dtype, device=dev)
-                elif isinstance(bg_color, torch.Tensor) and bg_color.shape == (n_rays, 3):
-                    outputs["rgb"] = bg_color
-                else:
-                    outputs["rgb"] = torch.full((n_rays, 3), bg_color, dtype=rays_o.dtype, device=dev)
-            if "depth" in channels:
-                outputs["depth"] = torch.zeros(n_rays, 1, device=dev, dtype=rays_o.dtype)
-            if "alpha" in channels:
-                outputs["alpha"] = torch.zeros(n_rays, 1, device=dev, dtype=rays_o.dtype)
-            return outputs
-
-        # compute features and render
-        outputs = {}
-        z_vals = rm_out["z_vals"]  # [batch_size, n_samples]
-        deltas = rm_out["deltas"]  # [batch_size, n_samples]
-        rays_d_rep = rays_d.view(-1, 1, 3).expand(intersection_pts.shape)
-        masked_rays_d_rep = rays_d_rep[mask]
-        density_masked, features = self.query_density(pts=intersection_pts[mask], grid_id=grid_id, return_feat=True)
-        density = torch.zeros(n_rays, n_intrs, device=dev, dtype=density_masked.dtype)
-        density[mask] = density_masked.view(-1)
-
-        alpha, weight, transmission = raw2alpha(density, deltas * self.density_multiplier)  # Each is shape [batch_size, n_samples]
-
-        rgb_masked = self.decoder.compute_color(features, rays_d=masked_rays_d_rep)
-        rgb = torch.zeros(n_rays, n_intrs, 3, device=dev, dtype=rgb_masked.dtype)
-        rgb[mask] = rgb_masked
-        rgb = torch.sigmoid(rgb)
-
-        # Confirmed that torch.sum(weight, -1) matches 1-transmission[:,-1]
-        acc_map = 1 - transmission[:, -1]
-
-        if "rgb" in channels:
-            rgb_map = torch.sum(weight[..., None] * rgb, -2)
-            if bg_color is None:
-                pass
-            else:
-                rgb_map = rgb_map + (1.0 - acc_map[..., None]) * bg_color
-            outputs["rgb"] = rgb_map
-        if "depth" in channels:
-            depth_map = torch.sum(weight * z_vals, -1)  # [batch_size]
-            depth_map = depth_map + (1.0 - acc_map) * rays_d[..., -1]  # Maybe the rays_d is to transform ray depth to absolute depth?
-            outputs["depth"] = depth_map
-
-        return outputs
-
-    def compute_plane_tv(self, grid_id, what='Gcoords'):
-        grids: nn.ModuleList = self.scene_grids[grid_id]
-        total = 0
-        for grid_ls in grids:
-            for grid in grid_ls:
-                if what == 'Gcoords':
-                    total += compute_plane_tv(grid)
-                elif what == 'features':
-                    # Look up the features so we do tv on features rather than coordinates
-                    coords = grid.view(-1, len(self.features.shape)-1)
-                    features = grid_sample_wrapper(self.features, coords).reshape(-1, self.feature_dim, grid.shape[-2], grid.shape[-1])
-                    total += compute_plane_tv(features)
-        return total
-
-    def compute_l1density(self, max_voxels, grid_id):
-        pts = self.get_points_on_grid(
-            self.aabb(grid_id), self.resolution(grid_id), max_voxels=max_voxels)
-        # Compute density on the grid
-        density = self.query_density(pts, grid_id)
-        return torch.mean(torch.abs(density))
-
-    def compute_3d_tv(self, grid_id, what='Gcoords', batch_size=100, patch_size=3):
-        aabb = self.aabb(grid_id)
-        grid_size_l = self.resolution(grid_id)
-        dev = aabb.device
-        pts = torch.stack(torch.meshgrid(
-            torch.linspace(0, 1, patch_size, device=dev),
-            torch.linspace(0, 1, patch_size, device=dev),
-            torch.linspace(0, 1, patch_size, device=dev), indexing='ij'
-        ), dim=-1)  # [gs0, gs1, gs2, 3]
-        pts = pts.view(-1, 3)
-
-        start = torch.rand(batch_size, 3, device=dev) * (1 - patch_size / grid_size_l[None, :])
-        end = start + (patch_size / grid_size_l[None, :])
-
-        # pts: [1, gs0, gs1, gs2, 3] * (bs, 1, 1, 1, 3) + (bs, 1, 1, 1, 3)
-        pts = pts[None, ...] * (end - start)[:, None, None, None, :] + start[:, None, None, None, :]
-        pts = pts.view(-1, 3)  # [bs*gs0*gs1*gs2, 3]
-
-        # Normalize between [aabb0, aabb1]
-        pts = aabb[0] * (1 - pts) + aabb[1] * pts
-
-        if what == 'density':
-            # Compute density on the grid
-            density = self.query_density(pts, grid_id)
-            patches = density.view(-1, patch_size, patch_size, patch_size)
-        elif what == 'Gcoords':
-            pts = self.normalize_coords(pts, grid_id)
-            _, coords = self.compute_features(pts, grid_id, return_coords=True)
-            patches = coords.view(-1, patch_size, patch_size, patch_size, coords.shape[-1])
-        else:
-            raise ValueError(what)
-
-        d0 = patches[:, 1:, :, :, :] - patches[:, :-1, :, :, :]
-        d1 = patches[:, :, 1:, :, :] - patches[:, :, :-1, :, :]
-        d2 = patches[:, :, :, 1:, :] - patches[:, :, :, :-1, :]
-
-        return (d0.square().mean() + d1.square().mean() + d2.square().mean())  # l2
-        # return (d0.abs().mean() + d1.abs().mean() + d2.abs().mean())  # l1
->>>>>>> d5ab0f68
 
     def get_params(self, lr):
         params = [
