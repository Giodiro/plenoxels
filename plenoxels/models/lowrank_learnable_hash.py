import collections.abc
import itertools
import math
from typing import Dict, List, Union, Optional, Sequence, Tuple
import logging as log

import torch
import torch.nn as nn
import torch.nn.functional as F
import kaolin.render.spc as spc_render

from plenoxels.models.utils import grid_sample_wrapper, compute_plane_tv
from .decoders import NNDecoder, SHDecoder
from ..ops.activations import trunc_exp
from ..raymarching.raymarching import RayMarcher


class DensityMask(nn.Module):
    def __init__(self, density_volume: torch.Tensor, aabb: torch.Tensor):
        super().__init__()
        self.register_buffer('density_volume', density_volume)
        self.register_buffer('aabb', aabb)

    def sample_density(self, pts: torch.Tensor) -> torch.Tensor:
        # Normalize pts
        pts = (pts - self.aabb[0]) * (2.0 / (self.aabb[1] - self.aabb[0])) - 1
        pts = pts.to(dtype=self.density_volume.dtype)
        density_vals = grid_sample_wrapper(self.density_volume[None, ...], pts, align_corners=True).view(-1)
        return density_vals

    @property
    def grid_size(self) -> torch.Tensor:
        return torch.tensor((self.density_volume.shape[-1], self.density_volume.shape[-2], self.density_volume.shape[-3]), dtype=torch.long)


class LowrankLearnableHash(nn.Module):
    def __init__(self,
                 grid_config: Union[str, List[Dict]],
                 aabb: List[torch.Tensor],
                 is_ndc: bool,
                 num_scenes: int = 1,
                 **kwargs):
        super().__init__()
        if isinstance(grid_config, str):
            self.config: List[Dict] = eval(grid_config)
        else:
            self.config: List[Dict] = grid_config
        self.set_aabb(aabb)
        self.extra_args = kwargs
        self.is_ndc = is_ndc
        self.density_multiplier = self.extra_args.get("density_multiplier")
        self.transfer_learning = self.extra_args["transfer_learning"]
        self.alpha_mask_threshold = self.extra_args["density_threshold"]

        self.density_act = F.relu#trunc_exp

        self.scene_grids = nn.ModuleList()
        self.features = None
        self.feature_dim = None
        for si in range(num_scenes):
            grids = nn.ModuleList()
            for li, grid_config in enumerate(self.config):
                if "feature_dim" in grid_config:
                    if si == 0:  # Only make one set of features
                        reso: List[int] = grid_config["resolution"]
                        try:
                            in_dim = len(reso)
                        except AttributeError:
                            raise ValueError("Configuration incorrect: resolution must be a list.")
                        assert in_dim == grid_config["input_coordinate_dim"]
                        self.features = nn.Parameter(nn.init.normal_(
                                torch.empty([grid_config["feature_dim"]] + reso[::-1]),
                                mean=0.0, std=grid_config["init_std"]))
                        self.feature_dim = grid_config["feature_dim"]
                else:
                    out_dim: int = grid_config["output_coordinate_dim"]
                    grid_nd: int = grid_config["grid_dimensions"]
                    self.reso: List[int] = grid_config["resolution"]
                    try:
                        in_dim = len(self.reso)
                    except AttributeError:
                        raise ValueError("Configuration incorrect: resolution must be a list.")
                    num_comp = math.comb(in_dim, grid_nd)
                    rank: Sequence[int] = to_list(grid_config["rank"], num_comp, "rank")
                    grid_config["rank"] = rank
                    # Configuration correctness checks
                    assert in_dim == grid_config["input_coordinate_dim"]
                    if li == 0:
                        assert in_dim == 3
                        self.set_resolution(torch.tensor(self.reso, dtype=torch.long), grid_id=si)
                    assert out_dim in {1, 2, 3, 4, 5, 6, 7}
                    assert grid_nd <= in_dim
                    if grid_nd == in_dim:
                        assert all(r == 1 for r in rank)
                    coo_combs = list(itertools.combinations(range(in_dim), grid_nd))
                    grid_coefs = nn.ParameterList()
                    for ci, coo_comb in enumerate(coo_combs):
                        grid_coefs.append(
                            torch.nn.Parameter(nn.init.normal_(torch.empty(
                                [1, out_dim * rank[ci]] + [self.reso[cc] for cc in coo_comb[::-1]]
                            ), mean=0.0, std=grid_config["init_std"])))
                    grids.append(grid_coefs)
            self.scene_grids.append(grids)
        self.decoder = NNDecoder(feature_dim=self.feature_dim, sigma_net_width=64, sigma_net_layers=1)
        self.raymarcher = RayMarcher(**self.extra_args)
        self.density_mask = nn.ModuleList([None] * num_scenes)
        log.info(f"Initialized LearnableHashGrid with {num_scenes} scenes.")

    def set_aabb(self, aabb: Union[torch.Tensor, List[torch.Tensor]], grid_id: Optional[int] = None):
        if grid_id is None:
            # aabb needs to be BufferList (but BufferList doesn't exist so we emulate it)
            for i, p in enumerate(aabb):
                if hasattr(self, f'aabb{i}'):
                    setattr(self, f'aabb{i}', p)
                else:
                    self.register_buffer(f'aabb{i}', p)
        else:
            assert isinstance(aabb, torch.Tensor)
            if hasattr(self, f'aabb{grid_id}'):
                setattr(self, f'aabb{grid_id}', aabb)
            else:
                self.register_buffer(f'aabb{grid_id}', aabb)

    def aabb(self, i: int) -> torch.Tensor:
        return getattr(self, f'aabb{i}')

    def set_resolution(self, resolution: Union[torch.Tensor, List[torch.Tensor]], grid_id: Optional[int] = None):
        if grid_id is None:
            # resolution needs to be BufferList (but BufferList doesn't exist so we emulate it)
            for i, p in enumerate(resolution):
                if hasattr(self, f'resolution{i}'):
                    setattr(self, f'resolution{i}', p)
                else:
                    self.register_buffer(f'resolution{i}', p)
        else:
            assert isinstance(resolution, torch.Tensor)
            if hasattr(self, f'resolution{grid_id}'):
                setattr(self, f'resolution{grid_id}', resolution)
            else:
                self.register_buffer(f'resolution{grid_id}', resolution)

    def resolution(self, i: int) -> torch.Tensor:
        return getattr(self, f'resolution{i}')

    def compute_features(self,
                         pts: torch.Tensor,
                         grid_id: int,
                         return_coords: bool = False
                         ) -> Union[torch.Tensor, Tuple[torch.Tensor, torch.Tensor]]:
        """
        :param pts:
            Coordinates normalized between -1, 1
        :param grid_id:
        :param return_coords:
        :return:
        """
        grids: nn.ModuleList = self.scene_grids[grid_id]  # noqa
        grids_info = self.config

        interp = pts
        grid: nn.ParameterList
        for level_info, grid in zip(grids_info, grids):
            if "feature_dim" in level_info:
                continue
            coo_combs = list(itertools.combinations(
                range(interp.shape[-1]),
                level_info.get("grid_dimensions", level_info["input_coordinate_dim"])))
            interp_out = None
            for ci, coo_comb in enumerate(coo_combs):
                if interp_out is None:
                    interp_out = (
                        grid_sample_wrapper(grid[ci], interp[..., coo_comb]).view(
                            -1, level_info["output_coordinate_dim"], level_info["rank"][ci]))
                else:
                    interp_out = interp_out * (
                        grid_sample_wrapper(grid[ci], interp[..., coo_comb]).view(
                            -1, level_info["output_coordinate_dim"], level_info["rank"][ci]))
            interp = interp_out.sum(dim=-1)
        out = grid_sample_wrapper(self.features.to(dtype=interp.dtype), interp).view(-1, self.feature_dim)
        if return_coords:
            return out, interp
        return out

    @torch.autograd.no_grad()
    def normalize_coords(self, pts: torch.Tensor, grid_id: int) -> torch.Tensor:
        """
        break-down of the normalization steps. pts starts from [a0, a1]
        1. pts - a0 => [0, a1-a0]
        2. / (a1 - a0) => [0, 1]
        3. * 2 => [0, 2]
        4. - 1 => [-1, 1]
        """
        aabb = self.aabb(grid_id)
        return (pts - aabb[0]) * (2.0 / (aabb[1] - aabb[0])) - 1

    @torch.no_grad()
    def update_alpha_mask(self, grid_id: int = 0):
        assert len(self.config) == 2, "Alpha-masking not supported for multiple layers of indirection."
        aabb = self.aabb(grid_id)
        grid_size = self.resolution(grid_id)
        grid_size_l = grid_size.cpu().tolist()
        step_size = self.raymarcher.get_step_size(aabb, grid_size)

        # Compute density on a regular grid (of shape grid_size)
        pts = self.get_points_on_grid(aabb, grid_size, max_voxels=None)
        density = self.compute_density(pts, grid_id, use_mask=True)

        alpha = 1.0 - torch.exp(-density * step_size * self.density_multiplier).view(grid_size_l)  # [gs0, gs1, gs2]
        pts = pts.view(grid_size_l + [3])  # [gs0, gs1, gs2, 3]

        # Transpose to get correct Depth, Height, Width format
        pts = pts.transpose(0, 2).contiguous()
        alpha = alpha.clamp(0, 1).transpose(0, 2).contiguous()

        # Compute the mask (max-pooling) and the new aabb.
        alpha = F.max_pool3d(alpha[None, None, ...], kernel_size=3, padding=1, stride=1)
        alpha = alpha.view(grid_size_l[::-1])
        alpha = F.threshold(alpha, self.alpha_mask_threshold, 0.0)  # set to 0 if <= threshold

        alpha_mask = alpha > 0
        valid_pts = pts[alpha_mask]
        pts_min = valid_pts.amin(0)
        pts_max = valid_pts.amax(0)

        new_aabb = torch.stack((pts_min, pts_max), 0)
        log.info(f"Updated alpha mask for scene {grid_id}. "
                 f"New bounding box={new_aabb.view(-1)}. "
                 f"Remaining {alpha_mask.sum() / grid_size_l[0] / grid_size_l[1] / grid_size_l[2] * 100:.2f}% voxels.")
        self.density_mask[grid_id] = DensityMask(alpha, aabb=aabb)
        return new_aabb

    @torch.no_grad()
    def shrink(self, new_aabb, grid_id: int):
        log.info(f"Shrinking grid {grid_id}...")

        cur_aabb = self.aabb(grid_id)
        cur_grid_size = self.resolution(grid_id)
        dev = cur_aabb.device

        cur_units = (cur_aabb[1] - cur_aabb[0]) / (cur_grid_size - 1)
        t_l, b_r = (new_aabb[0] - cur_aabb[0]) / cur_units, (new_aabb[1] - cur_aabb[0]) / cur_units
        t_l = torch.round(t_l).long()
        b_r = torch.round(b_r).long() + 1
        b_r = torch.minimum(b_r, cur_grid_size)  # don't exceed current grid dimensions

        # Truncate the parameter grid to the new grid-size
        # IMPORTANT: This will only work if input-dim is 3!
        grid_info = self.config[0]
        coo_combs = list(itertools.combinations(
            range(grid_info["input_coordinate_dim"]),
            grid_info.get("grid_dimensions", grid_info["input_coordinate_dim"])))
        for ci, coo_comb in enumerate(coo_combs):
            slices = [slice(None), slice(None)] + [slice(t_l[cc].item(), b_r[cc].item()) for cc in coo_comb[::-1]]
            self.scene_grids[grid_id][0][ci] = torch.nn.Parameter(
                self.scene_grids[grid_id][0][ci].data[slices]
            )

        # TODO: Why the correction? Check if this ever occurs
        if not torch.all(self.density_mask[grid_id].grid_size.to(device=dev) == cur_grid_size):
            t_l_r, b_r_r = t_l / (cur_grid_size - 1), (b_r - 1) / (cur_grid_size - 1)
            correct_aabb = torch.zeros_like(new_aabb)
            correct_aabb[0] = (1 - t_l_r) * cur_aabb[0] + t_l_r * cur_aabb[1]
            correct_aabb[1] = (1 - b_r_r) * cur_aabb[0] + b_r_r * cur_aabb[1]
            log.info(f"Corrected new AABB from {new_aabb.view(-1)} to {correct_aabb.view(-1)}")
            new_aabb = correct_aabb

        new_size = b_r - t_l
        self.set_aabb(new_aabb, grid_id)
        self.set_resolution(new_size, grid_id)
        log.info(f"Shrunk scene {grid_id}. New AABB={new_aabb.view(-1)} New resolution={new_size.view(-1)}")

    @torch.no_grad()
    def upsample(self, new_reso, grid_id: int):
        grid_info = self.config[0]
        coo_combs = list(itertools.combinations(
            range(grid_info["input_coordinate_dim"]),
            grid_info.get("grid_dimensions", grid_info["input_coordinate_dim"])))
        for ci, coo_comb in enumerate(coo_combs):
            new_size = [new_reso[cc] for cc in coo_comb]
            if len(coo_comb) == 3:
                mode = 'trilinear'
            elif len(coo_comb) == 2:
                mode = 'bilinear'
            elif len(coo_comb) == 1:
                mode = 'linear'
            else:
                raise RuntimeError()
            grid_data = self.scene_grids[grid_id][0][ci].data
            self.scene_grids[grid_id][0][ci] = torch.nn.Parameter(
                F.interpolate(grid_data, size=new_size[::-1], mode=mode, align_corners=True))
        self.set_resolution(
            torch.tensor(new_reso, dtype=torch.long, device=grid_data.device), grid_id)
        log.info(f"Upsampled scene {grid_id} to resolution={new_reso}")

    def get_points_on_grid(self, aabb, grid_size, max_voxels: Optional[int] = None):
        """
        Returns points from a regularly spaced grids of size grid_size.
        Coordinates normalized between [aabb0, aabb1]

        :param aabb:
        :param grid_size:
        :param max_voxels:
        :return:
        """
        dev = self.features.device
        pts = torch.stack(torch.meshgrid(
            torch.linspace(0, 1, grid_size[0], device=dev),
            torch.linspace(0, 1, grid_size[1], device=dev),
            torch.linspace(0, 1, grid_size[2], device=dev), indexing='ij'
        ), dim=-1)  # [gs0, gs1, gs2, 3]
        pts = pts.view(-1, 3)  # [gs0*gs1*gs2, 3]
        if max_voxels is not None:
            # with replacement as it's faster?
            pts = pts[torch.randint(pts.shape[0], (max_voxels, )), :]
        # Normalize between [aabb0, aabb1]
        pts = aabb[0] * (1 - pts) + aabb[1] * pts
        return pts

    def compute_density(self, pts: torch.Tensor, grid_id: int, use_mask: bool):
        dev = pts.device
        alpha_mask = None
        if self.density_mask[grid_id] is not None and use_mask:
            alpha_mask = self.density_mask[grid_id].sample_density(pts).gt(0.0)

        if alpha_mask is not None and alpha_mask.any():
            pts_sampled = self.normalize_coords(pts[alpha_mask], grid_id)
            features = self.compute_features(pts_sampled, grid_id)
            density_masked = self.density_act(
                self.decoder.compute_density(features, rays_d=None, precompute_color=False))
            density = torch.zeros(pts.shape[0], dtype=density_masked.dtype, device=dev)
            density[alpha_mask] = density_masked.view(-1)
        elif alpha_mask is None:
            features = self.compute_features(self.normalize_coords(pts, grid_id), grid_id)
            density = self.density_act(
                self.decoder.compute_density(features, rays_d=None, precompute_color=False)).view(-1)
        else:
            density = torch.zeros(pts.shape[0], dtype=torch.float32, device=dev)
        return density

    def forward(self, rays_o, rays_d, bg_color, grid_id=0, channels: Sequence[str] = ("rgb", "depth")):
        """
        rays_o : [batch, 3]
        rays_d : [batch, 3]
        """
        rm_out = self.raymarcher.get_intersections2(
            rays_o, rays_d, self.aabb(grid_id), self.resolution(grid_id), perturb=self.training,
            is_ndc=self.is_ndc)
        rays_d = rm_out["rays_d"]                   # [n_rays, 3]
        intersection_pts = rm_out["intersections"]  # [n_rays, n_intrs, 3]
        mask = rm_out["mask"]                       # [n_rays, n_intrs]
        n_rays, n_intrs = intersection_pts.shape[:2]
        dev = rays_o.device

        version = 2

        # Filter intersections which have a low density according to the density mask
        if self.density_mask[grid_id] is not None:
            # density_mask needs unnormalized coordinates: normalization happens internally
            # and can be with a different aabb than the current one.
            alpha_mask = self.density_mask[grid_id].sample_density(intersection_pts[mask]) > 0
            invalid_mask = ~mask
            invalid_mask[mask] |= (~alpha_mask)
            mask = ~invalid_mask

        # Normalization (between [-1, 1])
        intersection_pts = self.normalize_coords(intersection_pts, grid_id)

        if len(intersection_pts) == 0:
            outputs = {}
            if "rgb" in channels:
                if bg_color is None:
                    outputs["rgb"] = torch.zeros((n_rays, 3), dtype=rays_o.dtype, device=dev)
                elif isinstance(bg_color, torch.Tensor) and bg_color.shape == (n_rays, 3):
                    outputs["rgb"] = bg_color
                else:
                    outputs["rgb"] = torch.full((n_rays, 3), bg_color, dtype=rays_o.dtype, device=dev)
            if "depth" in channels:
                outputs["depth"] = torch.zeros(n_rays, 1, device=dev, dtype=rays_o.dtype)
            if "alpha" in channels:
                outputs["alpha"] = torch.zeros(n_rays, 1, device=dev, dtype=rays_o.dtype)
            return outputs

        # compute features and render
        features = self.compute_features(intersection_pts[mask], grid_id)

        outputs = {}
        if version == 2:
            z_vals = rm_out["z_vals"]  # [batch_size, n_samples]
            deltas = rm_out["deltas"]  # [batch_size, n_samples]
            rays_d_rep = rays_d.view(-1, 1, 3).expand(intersection_pts.shape)
            masked_rays_d_rep = rays_d_rep[mask]

            density_masked = self.density_act(self.decoder.compute_density(features, rays_d=masked_rays_d_rep))
            density = torch.zeros(n_rays, n_intrs, device=intersection_pts.device, dtype=density_masked.dtype)
            density[mask] = density_masked.view(-1)

<<<<<<< HEAD
            alpha, weight, bg_weight = raw2alpha(density, z_vals * self.density_multiplier)
=======
            # alpha, weight, bg_weight = raw2alpha(density, deltas * self.density_multiplier)
            alpha, weight, transmission = raw2alpha(density, deltas)  # Each is shape [batch_size, n_samples]
>>>>>>> c1f40ed3

            rgb_masked = self.decoder.compute_color(features, rays_d=masked_rays_d_rep)
            rgb = torch.zeros(n_rays, n_intrs, 3, device=intersection_pts.device, dtype=rgb_masked.dtype)
            rgb[mask] = rgb_masked
            rgb = torch.sigmoid(rgb)

            # Confirmed that torch.sum(weight, -1) matches 1-transmission[:,-1]
            acc_map = 1 - transmission[:,-1]

            if "rgb" in channels:
                rgb_map = torch.sum(weight[..., None] * rgb, -2)
                if bg_color is None:
                    pass
                else:
                    rgb_map = rgb_map + (1.0 - acc_map[..., None]) * bg_color
                outputs["rgb"] = rgb_map
            if "depth" in channels:
                depth_map = torch.sum(weight * z_vals, -1)  # [batch_size]
                depth_map = depth_map + (1.0 - acc_map) * rays_d[..., -1]  # Maybe the rays_d is to transform ray depth to absolute depth?
                outputs["depth"] = depth_map
        elif version == 1:  # This uses kaolin. The depth could be wrong in mysterious ways.
            ridx = rm_out["ridx"][mask]
            deltas = rm_out["deltas"][mask]
            boundary = spc_render.mark_pack_boundaries(ridx)

            # rays_d in the packed format (essentially repeated a number of times)
            rays_d_rep = rays_d.index_select(0, ridx)

            density_masked = self.density_act(self.decoder.compute_density(features, rays_d=rays_d_rep))
            rgb_masked = torch.sigmoid(self.decoder.compute_color(features, rays_d=rays_d_rep))

            # Compute optical thickness
            tau = density_masked.reshape(-1, 1) * deltas.reshape(-1, 1) * self.density_multiplier
            # ridx_hit are the ray-IDs at the first intersection (the boundary).
            ridx_hit = ridx[boundary]
            # Perform volumetric integration
            ray_colors, transmittance = spc_render.exponential_integration(
                rgb_masked.reshape(-1, 3), tau, boundary, exclusive=True)

            alpha = spc_render.sum_reduce(transmittance, boundary)

            if "rgb" in channels:
                # Blend output color with background
                if bg_color is None:
                    rgb = torch.zeros((n_rays, 3), dtype=ray_colors.dtype, device=dev)
                    color = ray_colors
                elif isinstance(bg_color, torch.Tensor) and bg_color.shape == (n_rays, 3):
                    rgb = bg_color
                    color = ray_colors + (1.0 - alpha) * bg_color[ridx_hit.long(), :]
                else:
                    rgb = torch.full((n_rays, 3), bg_color, dtype=ray_colors.dtype, device=dev)
                    color = ray_colors + (1.0 - alpha) * bg_color
                rgb[ridx_hit.long(), :] = color
                outputs["rgb"] = rgb
            if "depth" in channels:
                z_mids = rm_out["z_mids"][mask]
                # Compute depth
                depth_map = spc_render.sum_reduce(z_mids.view(-1, 1) * transmittance, boundary) / torch.clip(alpha, 1e-5)
                depth = torch.zeros(n_rays, 1, device=dev, dtype=depth_map.dtype)
                depth[ridx_hit.long(), :] = depth_map
                outputs["depth"] = depth
            if "alpha" in channels:
                alpha_out = torch.zeros(n_rays, 1, device=alpha.device, dtype=alpha.dtype)
                alpha_out[ridx_hit.long(), :] = alpha
                outputs["alpha"] = alpha_out

        return outputs

    def compute_plane_tv(self, grid_id):
        grids: nn.ModuleList = self.scene_grids[grid_id]
        total = 0
        for grid_ls in grids:
            for grid in grid_ls:
                # Look up the features so we do tv on features rather than coordinates
                coords = grid.view(-1, len(self.features.shape)-1)
                features = grid_sample_wrapper(self.features, coords).reshape(-1, self.feature_dim, grid.shape[-2], grid.shape[-1])
                total += compute_plane_tv(features)
        return total

    def compute_l1density(self, max_voxels, grid_id):
        pts = self.get_points_on_grid(
            self.aabb(grid_id), self.resolution(grid_id), max_voxels=max_voxels)
        # Compute density on the grid
        density = self.compute_density(pts, grid_id, use_mask=True)
        return torch.mean(torch.abs(density))

<<<<<<< HEAD
    def compute_3d_tv(self, npts, grid_id):
        # Draw random 3d points and ray directions
        aabb = self.aabb(grid_id)
        pts = torch.rand(size=(npts, 3)).to(aabb.device)
        rays_d = torch.normal(mean=0, std=1, size=(npts, 3)).to(aabb.device)
        ray_norms = torch.sqrt(torch.sum(rays_d**2, dim=-1, keepdim=True))
        rays_d = rays_d / ray_norms  # Normalize directions
        voxel_size = (aabb[1] - aabb[0]) / torch.tensor(self.reso).to(aabb.device)  # Vector of voxel size in each dimension
        pts = (aabb[0] + voxel_size) * (1 - pts) + (aabb[1] - voxel_size) * pts  # Rescale to be in the volume bounds, with a voxel buffer
        # Get "neighbors" of each point
        neighbors = [torch.tensor([1, 0, 0]).to(aabb.device), torch.tensor([-1, 0, 0]).to(aabb.device),
                    torch.tensor([0, 1, 0]).to(aabb.device), torch.tensor([0, -1, 0]).to(aabb.device),
                    torch.tensor([0, 0, 1]).to(aabb.device), torch.tensor([0, 0, -1]).to(aabb.device)]
        # Get the color and density at the original points
        pt_features = self.compute_features(pts, grid_id)
        pt_density = self.density_act(self.decoder.compute_density(pt_features, rays_d=rays_d, precompute_color=True))  # [npts, 1]
        pt_rgb = torch.sigmoid(self.decoder.compute_color(pt_features, rays_d=rays_d))  # [npts, 3]
        tv = 0
        for offset in neighbors:
            neighbor = pts + offset * voxel_size
            features = self.compute_features(neighbor, grid_id)
            density = self.density_act(self.decoder.compute_density(features, rays_d=rays_d, precompute_color=True))  # [npts, 1]
            rgb = torch.sigmoid(self.decoder.compute_color(features, rays_d=rays_d))  # [npts, 3]
            tv = tv + (pt_density - density)**2 + torch.sum((pt_rgb - rgb)**2, dim=-1)  # [npts, 1]
        return torch.mean(tv)

    def compute_3d_tv_giac(self, grid_id, what, batch_size=100, patch_size=8):
=======
    def compute_3d_tv(self, grid_id, what='Gcoords', batch_size=100, patch_size=3):
>>>>>>> c1f40ed3
        aabb = self.aabb(grid_id)
        grid_size_l = self.resolution(grid_id)
        dev = aabb.device
        pts = torch.stack(torch.meshgrid(
            torch.linspace(0, 1, patch_size, device=dev),
            torch.linspace(0, 1, patch_size, device=dev),
            torch.linspace(0, 1, patch_size, device=dev), indexing='ij'
        ), dim=-1)  # [gs0, gs1, gs2, 3]
        pts = pts.view(-1, 3)

        start = torch.rand(batch_size, 3, device=dev) * (1 - patch_size / grid_size_l[0])
        end = start + (patch_size / grid_size_l[0])

        # pts: [1, gs0, gs1, gs2, 3] * (bs, 1, 1, 1, 3) + (bs, 1, 1, 1, 3)
        pts = pts[None, ...] * (end - start)[:, None, None, None, :] + start[:, None, None, None, :]
        pts = pts.view(-1, 3)  # [bs*gs0*gs1*gs2, 3]

        # Normalize between [aabb0, aabb1]
        pts = aabb[0] * (1 - pts) + aabb[1] * pts

        if what == 'density':
            # Compute density on the grid
            density = self.compute_density(pts, grid_id, use_mask=False)
            patches = density.view(-1, patch_size, patch_size, patch_size)
        elif what == 'Gcoords':
            pts = self.normalize_coords(pts, grid_id)
            _, coords = self.compute_features(pts, grid_id, return_coords=True)
            patches = coords.view(-1, patch_size, patch_size, patch_size, coords.shape[-1])
        else:
            raise ValueError(what)

        d0 = patches[:, 1:, :, :, :] - patches[:, :-1, :, :, :]
        d1 = patches[:, :, 1:, :, :] - patches[:, :, :-1, :, :]
        d2 = patches[:, :, :, 1:, :] - patches[:, :, :, :-1, :]

        return (d0.square().mean() + d1.square().mean() + d2.square().mean())  # l2
        # return (d0.abs().mean() + d1.abs().mean() + d2.abs().mean())  # l1

    def get_params(self, lr):
        params = [
            {"params": self.scene_grids.parameters(), "lr": lr},
        ]
        if not self.transfer_learning:
            params += [
                {"params": self.decoder.parameters(), "lr": lr},
                {"params": self.features, "lr": lr},
            ]
        return params


def raw2alpha(sigma, dist):
    alpha = 1 - torch.exp(-sigma * dist)
    T = torch.cat((torch.ones(alpha.shape[0], 1, device=alpha.device),
                   torch.cumprod(1.0 - alpha, dim=-1)), dim=-1)
    # T = torch.cat((torch.ones(alpha.shape[0], 1, device=alpha.device),
    #                torch.cumprod(1.0 - alpha[:, :-1] + 1e-10, dim=-1)), dim=-1)
    #T = torch.cumprod(torch.cat([torch.ones(alpha.shape[0], 1, device=alpha.device), 1 - alpha + 1e-10], -1), -1)

    weights = alpha * T[:, :-1]
    return alpha, weights, T#[:, -1:]  # Return full-length T so we can use the last one for background


def to_list(el, list_len, name: Optional[str] = None) -> Sequence:
    if not isinstance(el, collections.abc.Sequence):
        return [el] * list_len
    if len(el) != list_len:
        raise ValueError(f"Length of {name} is incorrect. Expected {list_len} but found {len(el)}")
    return el<|MERGE_RESOLUTION|>--- conflicted
+++ resolved
@@ -394,12 +394,7 @@
             density = torch.zeros(n_rays, n_intrs, device=intersection_pts.device, dtype=density_masked.dtype)
             density[mask] = density_masked.view(-1)
 
-<<<<<<< HEAD
-            alpha, weight, bg_weight = raw2alpha(density, z_vals * self.density_multiplier)
-=======
-            # alpha, weight, bg_weight = raw2alpha(density, deltas * self.density_multiplier)
-            alpha, weight, transmission = raw2alpha(density, deltas)  # Each is shape [batch_size, n_samples]
->>>>>>> c1f40ed3
+            alpha, weight, transmission = raw2alpha(density, deltas * self.density_multiplier)  # Each is shape [batch_size, n_samples]
 
             rgb_masked = self.decoder.compute_color(features, rays_d=masked_rays_d_rep)
             rgb = torch.zeros(n_rays, n_intrs, 3, device=intersection_pts.device, dtype=rgb_masked.dtype)
@@ -486,37 +481,7 @@
         density = self.compute_density(pts, grid_id, use_mask=True)
         return torch.mean(torch.abs(density))
 
-<<<<<<< HEAD
-    def compute_3d_tv(self, npts, grid_id):
-        # Draw random 3d points and ray directions
-        aabb = self.aabb(grid_id)
-        pts = torch.rand(size=(npts, 3)).to(aabb.device)
-        rays_d = torch.normal(mean=0, std=1, size=(npts, 3)).to(aabb.device)
-        ray_norms = torch.sqrt(torch.sum(rays_d**2, dim=-1, keepdim=True))
-        rays_d = rays_d / ray_norms  # Normalize directions
-        voxel_size = (aabb[1] - aabb[0]) / torch.tensor(self.reso).to(aabb.device)  # Vector of voxel size in each dimension
-        pts = (aabb[0] + voxel_size) * (1 - pts) + (aabb[1] - voxel_size) * pts  # Rescale to be in the volume bounds, with a voxel buffer
-        # Get "neighbors" of each point
-        neighbors = [torch.tensor([1, 0, 0]).to(aabb.device), torch.tensor([-1, 0, 0]).to(aabb.device),
-                    torch.tensor([0, 1, 0]).to(aabb.device), torch.tensor([0, -1, 0]).to(aabb.device),
-                    torch.tensor([0, 0, 1]).to(aabb.device), torch.tensor([0, 0, -1]).to(aabb.device)]
-        # Get the color and density at the original points
-        pt_features = self.compute_features(pts, grid_id)
-        pt_density = self.density_act(self.decoder.compute_density(pt_features, rays_d=rays_d, precompute_color=True))  # [npts, 1]
-        pt_rgb = torch.sigmoid(self.decoder.compute_color(pt_features, rays_d=rays_d))  # [npts, 3]
-        tv = 0
-        for offset in neighbors:
-            neighbor = pts + offset * voxel_size
-            features = self.compute_features(neighbor, grid_id)
-            density = self.density_act(self.decoder.compute_density(features, rays_d=rays_d, precompute_color=True))  # [npts, 1]
-            rgb = torch.sigmoid(self.decoder.compute_color(features, rays_d=rays_d))  # [npts, 3]
-            tv = tv + (pt_density - density)**2 + torch.sum((pt_rgb - rgb)**2, dim=-1)  # [npts, 1]
-        return torch.mean(tv)
-
-    def compute_3d_tv_giac(self, grid_id, what, batch_size=100, patch_size=8):
-=======
     def compute_3d_tv(self, grid_id, what='Gcoords', batch_size=100, patch_size=3):
->>>>>>> c1f40ed3
         aabb = self.aabb(grid_id)
         grid_size_l = self.resolution(grid_id)
         dev = aabb.device
