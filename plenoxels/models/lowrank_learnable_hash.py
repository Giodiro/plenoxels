import collections.abc
import itertools
import math
from typing import Dict, List, Union, Optional, Sequence
import logging as log

import torch
import torch.nn as nn
import torch.nn.functional as F
import kaolin.render.spc as spc_render

from plenoxels.models.utils import grid_sample_wrapper, compute_plane_tv
from .decoders import NNDecoder, SHDecoder
from ..ops.activations import trunc_exp
from ..raymarching.raymarching import RayMarcher


class DensityMask(nn.Module):
    def __init__(self, density_volume: torch.Tensor, aabb: torch.Tensor):
        super().__init__()
        self.register_buffer('density_volume', density_volume)
        self.register_buffer('aabb', aabb)

    def sample_density(self, pts: torch.Tensor) -> torch.Tensor:
        # Normalize pts
        pts = (pts - self.aabb[0]) * (2.0 / (self.aabb[1] - self.aabb[0])) - 1
        pts = pts.to(dtype=self.density_volume.dtype)
        density_vals = grid_sample_wrapper(self.density_volume[None, ...], pts, align_corners=True).view(-1)
        return density_vals

    @property
    def grid_size(self) -> torch.Tensor:
        return torch.tensor((self.density_volume.shape[-1], self.density_volume.shape[-2], self.density_volume.shape[-3]), dtype=torch.long)


class LowrankLearnableHash(nn.Module):
    def __init__(self,
                 grid_config: Union[str, List[Dict]],
                 aabb: List[torch.Tensor],
                 is_ndc: bool,
                 num_scenes: int = 1,
                 **kwargs):
        super().__init__()
        if isinstance(grid_config, str):
            self.config: List[Dict] = eval(grid_config)
        else:
            self.config: List[Dict] = grid_config
        self.set_aabb(aabb)
        self.extra_args = kwargs
        self.is_ndc = is_ndc

        self.transfer_learning = self.extra_args["transfer_learning"]
        self.alpha_mask_threshold = self.extra_args["density_threshold"]
        self.scene_grids = nn.ModuleList()
        self.features = None
        feature_dim = None
        for si in range(num_scenes):
            grids = nn.ModuleList()
            for li, grid_config in enumerate(self.config):
                if "feature_dim" in grid_config:
                    if si == 0:  # Only make one set of features
                        reso: List[int] = grid_config["resolution"]
                        try:
                            in_dim = len(reso)
                        except AttributeError:
                            raise ValueError("Configuration incorrect: resolution must be a list.")
                        assert in_dim == grid_config["input_coordinate_dim"]
                        self.features = nn.Parameter(nn.init.normal_(
                                torch.empty([grid_config["feature_dim"]] + reso[::-1]),
                                mean=0.0, std=grid_config["init_std"]))
                        feature_dim = grid_config["feature_dim"]
                else:
                    out_dim: int = grid_config["output_coordinate_dim"]
                    grid_nd: int = grid_config["grid_dimensions"]
                    reso: List[int] = grid_config["resolution"]
                    try:
                        in_dim = len(reso)
                    except AttributeError:
                        raise ValueError("Configuration incorrect: resolution must be a list.")
                    num_comp = math.comb(in_dim, grid_nd)
                    rank: Sequence[int] = to_list(grid_config["rank"], num_comp, "rank")
                    grid_config["rank"] = rank
                    # Configuration correctness checks
                    assert in_dim == grid_config["input_coordinate_dim"]
                    if li == 0:
                        assert in_dim == 3
                        self.set_resolution(torch.tensor(reso, dtype=torch.long), grid_id=si)
                    assert out_dim in {1, 2, 3, 4, 5, 6, 7}
                    assert grid_nd <= in_dim
                    if grid_nd == in_dim:
                        assert all(r == 1 for r in rank)
                    coo_combs = list(itertools.combinations(range(in_dim), grid_nd))
                    grid_coefs = nn.ParameterList()
                    for ci, coo_comb in enumerate(coo_combs):
                        grid_coefs.append(
                            torch.nn.Parameter(nn.init.normal_(torch.empty(
                                [1, out_dim * rank[ci]] + [reso[cc] for cc in coo_comb[::-1]]
                            ), mean=0.0, std=grid_config["init_std"])))
                    grids.append(grid_coefs)
            self.scene_grids.append(grids)
        self.decoder = NNDecoder(feature_dim=feature_dim, sigma_net_width=64, sigma_net_layers=1)
        self.raymarcher = RayMarcher(**self.extra_args)
        self.density_mask = nn.ModuleList([None] * num_scenes)
        log.info(f"Initialized LearnableHashGrid with {num_scenes} scenes.")

    def set_aabb(self, aabb: Union[torch.Tensor, List[torch.Tensor]], grid_id: Optional[int] = None):
        if grid_id is None:
            # aabb needs to be BufferList (but BufferList doesn't exist so we emulate it)
            for i, p in enumerate(aabb):
                if hasattr(self, f'aabb{i}'):
                    setattr(self, f'aabb{i}', p)
                else:
                    self.register_buffer(f'aabb{i}', p)
        else:
            assert isinstance(aabb, torch.Tensor)
            if hasattr(self, f'aabb{grid_id}'):
                setattr(self, f'aabb{grid_id}', aabb)
            else:
                self.register_buffer(f'aabb{grid_id}', aabb)

    def aabb(self, i: int) -> torch.Tensor:
        return getattr(self, f'aabb{i}')

    def set_resolution(self, resolution: Union[torch.Tensor, List[torch.Tensor]], grid_id: Optional[int] = None):
        if grid_id is None:
            # resolution needs to be BufferList (but BufferList doesn't exist so we emulate it)
            for i, p in enumerate(resolution):
                if hasattr(self, f'resolution{i}'):
                    setattr(self, f'resolution{i}', p)
                else:
                    self.register_buffer(f'resolution{i}', p)
        else:
            assert isinstance(resolution, torch.Tensor)
            if hasattr(self, f'resolution{grid_id}'):
                setattr(self, f'resolution{grid_id}', resolution)
            else:
                self.register_buffer(f'resolution{grid_id}', resolution)

    def resolution(self, i: int) -> torch.Tensor:
        return getattr(self, f'resolution{i}')

    def compute_features(self, pts: torch.Tensor, grid_id: int) -> torch.Tensor:
        grids: nn.ModuleList = self.scene_grids[grid_id]  # noqa
        grids_info = self.config

        interp = pts.half()
        grid: nn.ParameterList
        for level_info, grid in zip(grids_info, grids):
            if "feature_dim" in level_info:
                continue
            coo_combs = list(itertools.combinations(
                range(interp.shape[-1]),
                level_info.get("grid_dimensions", level_info["input_coordinate_dim"])))
            interp_out = None
            for ci, coo_comb in enumerate(coo_combs):
                if interp_out is None:
                    interp_out = (
                        grid_sample_wrapper(grid[ci].half(), interp[..., coo_comb]).view(
                            -1, level_info["output_coordinate_dim"], level_info["rank"][ci]))
                else:
                    interp_out = interp_out * (
                        grid_sample_wrapper(grid[ci].half(), interp[..., coo_comb]).view(
                            -1, level_info["output_coordinate_dim"], level_info["rank"][ci]))
<<<<<<< HEAD
            interp = interp_out.sum(dim=-1)
        return grid_sample_wrapper(self.features.to(dtype=interp.dtype), interp)
=======
            interp = interp_out.sum(dim=-1).half()
        return grid_sample_wrapper(self.features.half(), interp)
>>>>>>> 16b80175

    @torch.autograd.no_grad()
    def normalize_coord(self, pts: torch.Tensor, grid_id: int) -> torch.Tensor:
        """
        break-down of the normalization steps. pts starts from [a0, a1]
        1. pts - a0 => [0, a1-a0]
        2. / (a1 - a0) => [0, 1]
        3. * 2 => [0, 2]
        4. - 1 => [-1, 1]
        """
        aabb = self.aabb(grid_id)
        return (pts - aabb[0]) * (2.0 / (aabb[1] - aabb[0])) - 1

    @torch.no_grad()
    def update_alpha_mask(self, grid_id: int = 0):
        assert len(self.config) == 2, "Alpha-masking not supported for multiple layers of indirection."
        aabb = self.aabb(grid_id)
        grid_size = self.resolution(grid_id)
        grid_size_l = self.config[0]["resolution"]
        dev = aabb.device

        step_size = self.raymarcher.get_step_size(aabb, grid_size)

        # Generate points in regularly spaced grid (already normalized)
        pts = torch.stack(torch.meshgrid(
            torch.linspace(0, 1, grid_size_l[0]),
            torch.linspace(0, 1, grid_size_l[1]),
            torch.linspace(0, 1, grid_size_l[2]), indexing='ij'
        ), dim=-1).to(dev)  # [gs0, gs1, gs2, 3]
        pts = pts.view(-1, 3)  # [gs0*gs1*gs2, 3]
        # Normalize between [aabb0, aabb1]
        pts = aabb[0] * (1 - pts) + aabb[1] * pts

        # Compute density on the grid at the regularly spaced points
        if self.density_mask[grid_id] is not None:
            alpha_mask = self.density_mask[grid_id].sample_density(pts) > 0.0
        else:
            alpha_mask = torch.ones(pts.shape[0], dtype=torch.bool, device=pts.device)

        if alpha_mask.any():
            pts_sampled = self.normalize_coord(pts[alpha_mask], grid_id)
            features = self.compute_features(pts_sampled, grid_id)
            density_masked = torch.relu(
                self.decoder.compute_density(features, rays_d=None, precompute_color=False))
            density = torch.zeros(pts.shape[0], dtype=density_masked.dtype, device=density_masked.device)
            density[alpha_mask] = density_masked.view(-1)
        else:
            density = torch.zeros(pts.shape[0], dtype=torch.float32, device=dev)

        alpha = 1.0 - torch.exp(-density * step_size).view(grid_size_l)  # [gs0, gs1, gs2]
        pts = pts.view(grid_size_l + [3])  # [gs0, gs1, gs2, 3]

        # Compute the mask (max-pooling) and the new aabb
        pts = pts.transpose(0, 2).contiguous()
        alpha = alpha.clamp(0, 1).transpose(0, 2).contiguous()

        alpha = F.max_pool3d(alpha[None, None, ...], kernel_size=3, padding=1, stride=1)
        alpha = alpha.view(grid_size_l[::-1])
        alpha = F.threshold(alpha, self.alpha_mask_threshold, 0.0)  # set to 0 if <= threshold

        alpha_mask = alpha > 0
        valid_pts = pts[alpha_mask]
        pts_min = valid_pts.amin(0)
        pts_max = valid_pts.amax(0)

        new_aabb = torch.stack((pts_min, pts_max), 0)
        log.info(f"Updated alpha mask for grid {grid_id}. "
                 f"Bounding box from {aabb.view(-1)} to {new_aabb.view(-1)}. "
                 f"Remaining {alpha_mask.sum() / grid_size_l[0] / grid_size_l[1] / grid_size_l[2] * 100:.2f}% voxels.")
        self.density_mask[grid_id] = DensityMask(alpha, aabb=aabb)
        return new_aabb

    @torch.no_grad()
    def shrink(self, new_aabb, grid_id: int):
        log.info(f"Shrinking grid {grid_id}...")

        cur_aabb = self.aabb(grid_id)
        cur_grid_size = self.resolution(grid_id)
        dev = cur_aabb.device

        cur_units = (cur_aabb[1] - cur_aabb[0]) / (cur_grid_size - 1)
        t_l, b_r = (new_aabb[0] - cur_aabb[0]) / cur_units, (new_aabb[1] - cur_aabb[0]) / cur_units
        t_l = torch.round(t_l).long()
        b_r = torch.round(b_r).long() + 1
        b_r = torch.minimum(b_r, cur_grid_size)  # don't exceed current grid dimensions

        # Truncate the parameter grid to the new grid-size
        # IMPORTANT: This will only work if input-dim is 3!
        grid_info = self.config[0]
        coo_combs = list(itertools.combinations(
            range(grid_info["input_coordinate_dim"]),
            grid_info.get("grid_dimensions", grid_info["input_coordinate_dim"])))
        for ci, coo_comb in enumerate(coo_combs):
            slices = [slice(None), slice(None)] + [slice(t_l[cc].item(), b_r[cc].item()) for cc in coo_comb[::-1]]
            log.info(f"Shrinking grid {ci} to {slices[2:]}")
            self.scene_grids[grid_id][0][ci] = torch.nn.Parameter(
                self.scene_grids[grid_id][0][ci].data[slices]
            )

        # TODO: Why the correction? Check if this ever occurs
        if not torch.all(self.density_mask[grid_id].grid_size.to(device=dev) == cur_grid_size):
            t_l_r, b_r_r = t_l / (cur_grid_size - 1), (b_r - 1) / (cur_grid_size - 1)
            correct_aabb = torch.zeros_like(new_aabb)
            correct_aabb[0] = (1 - t_l_r) * cur_aabb[0] + t_l_r * cur_aabb[1]
            correct_aabb[1] = (1 - b_r_r) * cur_aabb[0] + b_r_r * cur_aabb[1]
            log.info(f"Corrected new AABB from {new_aabb.view(-1)} to {correct_aabb.view(-1)}")
            new_aabb = correct_aabb

        new_size = b_r - t_l
        self.set_aabb(new_aabb, grid_id)
        self.set_resolution(new_size, grid_id)
        log.info(f"Set new AABB to {self.aabb(grid_id).view(-1)}  -  new resolution to {self.resolution(grid_id).view(-1)}")

    def forward(self, rays_o, rays_d, bg_color, grid_id=0, channels: Sequence[str] = ("rgb", "depth")):
        """
        rays_o : [batch, 3]
        rays_d : [batch, 3]
        """
        rm_out = self.raymarcher.get_intersections2(
            rays_o, rays_d, self.aabb(grid_id), self.resolution(grid_id), perturb=self.training,
            is_ndc=self.is_ndc)
        rays_d = rm_out["rays_d"]
        deltas = rm_out["deltas"]
        intersection_pts = rm_out["intersections"]
        ridx = rm_out["ridx"]
        boundary = rm_out["boundary"]
        z_mids = rm_out["z_mids"]
        n_rays = rays_o.shape[0]
        dev = rays_o.device

        # mask has shape [batch, n_intrs]
        # intersection_pts has shape [n_valid_intrs, 3]

        # Filter intersections which have a low density according to the density mask
        if self.density_mask[grid_id] is not None:
            # density_mask needs unnormalized coordinates: normalization happens internally
            # and can be with a different aabb than the current one.
            alpha_mask = self.density_mask[grid_id].sample_density(intersection_pts) > 0
            intersection_pts = intersection_pts[alpha_mask]
            deltas = deltas[alpha_mask]
            ridx = ridx[alpha_mask]
            z_mids = z_mids[alpha_mask]
            boundary = spc_render.mark_pack_boundaries(ridx)

        # Normalization (between [-1, 1])
        intersection_pts = self.normalize_coord(intersection_pts, grid_id)

        if len(intersection_pts) == 0:
            outputs = []
            if "rgb" in channels:
                if isinstance(bg_color, torch.Tensor) and bg_color.shape == (n_rays, 3):
                    rgb = bg_color
                else:
                    rgb = torch.full((n_rays, 3), bg_color, dtype=rays_o.dtype, device=dev)
                outputs.append(rgb)
            if "depth" in channels:
                depth = torch.zeros(n_rays, 1, device=dev, dtype=rays_o.dtype)
                outputs.append(depth)
            return outputs

        # rays_d in the packed format (essentially repeated a number of times)
        rays_d_rep = rays_d.index_select(0, ridx)

        # compute features and render
        features = self.compute_features(intersection_pts, grid_id)
        try:
            density_masked = torch.relu(self.decoder.compute_density(features, rays_d=rays_d_rep))
            rgb_masked = torch.sigmoid(self.decoder.compute_color(features, rays_d=rays_d_rep))
        except:
            # An error occurs randomly. I suspect when features is empty. This is to check my hyp.
            log.error(f"Error in decoding. number of features: {features.shape}")
            raise

        # Compute optical thickness
        tau = density_masked.reshape(-1, 1) * deltas.reshape(-1, 1) * 25
        # ridx_hit are the ray-IDs at the first intersection (the boundary).
        ridx_hit = ridx[boundary]
        # Perform volumetric integration
        ray_colors, transmittance = spc_render.exponential_integration(
            rgb_masked.reshape(-1, 3), tau, boundary, exclusive=True)

        alpha = spc_render.sum_reduce(transmittance, boundary)

        outputs = {}
        if "rgb" in channels:
            # Blend output color with background
            if bg_color is None:
                rgb = torch.zeros((n_rays, 3), dtype=ray_colors.dtype, device=dev)
                color = ray_colors
            elif isinstance(bg_color, torch.Tensor) and bg_color.shape == (n_rays, 3):
                rgb = bg_color
                color = ray_colors + (1.0 - alpha) * bg_color[ridx_hit.long(), :]
            else:
                rgb = torch.full((n_rays, 3), bg_color, dtype=ray_colors.dtype, device=dev)
                color = ray_colors + (1.0 - alpha) * bg_color
            rgb[ridx_hit.long(), :] = color
            outputs["rgb"] = rgb

        if "depth" in channels:
            # Compute depth
            depth_map = spc_render.sum_reduce(z_mids.view(-1, 1) * transmittance, boundary) / torch.clip(alpha, 1e-5)
            depth = torch.zeros(n_rays, 1, device=dev, dtype=depth_map.dtype)
            depth[ridx_hit.long(), :] = depth_map
            outputs["depth"] = depth

        if "alpha" in channels:
            alpha_out = torch.zeros(n_rays, 1, device=alpha.device, dtype=alpha.dtype)
            alpha_out[ridx_hit.long(), :] = alpha
            outputs["alpha"] = alpha_out

        return outputs

    def compute_plane_tv(self, grid_id):
        grids: nn.ModuleList = self.scene_grids[grid_id]
        total = 0
        for grid_ls in grids:
            for grid in grid_ls:
                total += compute_plane_tv(grid)
        return total

    def get_params(self, lr):
        if self.transfer_learning:
            params = [
                {"params": self.scene_grids.parameters(), "lr": lr},
            ]
        else:
            params = [
                {"params": self.scene_grids.parameters(), "lr": lr},
                {"params": self.decoder.parameters(), "lr": lr},
                {"params": self.features, "lr": lr},
            ]
        return params


def to_list(el, list_len, name: Optional[str] = None) -> Sequence:
    if not isinstance(el, collections.abc.Sequence):
        return [el] * list_len
    if len(el) != list_len:
        raise ValueError(f"Length of {name} is incorrect. Expected {list_len} but found {len(el)}")
    return el<|MERGE_RESOLUTION|>--- conflicted
+++ resolved
@@ -161,13 +161,8 @@
                     interp_out = interp_out * (
                         grid_sample_wrapper(grid[ci].half(), interp[..., coo_comb]).view(
                             -1, level_info["output_coordinate_dim"], level_info["rank"][ci]))
-<<<<<<< HEAD
-            interp = interp_out.sum(dim=-1)
+            interp = interp_out.sum(dim=-1).half()
         return grid_sample_wrapper(self.features.to(dtype=interp.dtype), interp)
-=======
-            interp = interp_out.sum(dim=-1).half()
-        return grid_sample_wrapper(self.features.half(), interp)
->>>>>>> 16b80175
 
     @torch.autograd.no_grad()
     def normalize_coord(self, pts: torch.Tensor, grid_id: int) -> torch.Tensor:
@@ -316,16 +311,18 @@
         intersection_pts = self.normalize_coord(intersection_pts, grid_id)
 
         if len(intersection_pts) == 0:
-            outputs = []
+            outputs = {}
             if "rgb" in channels:
-                if isinstance(bg_color, torch.Tensor) and bg_color.shape == (n_rays, 3):
-                    rgb = bg_color
+                if bg_color is None:
+                    outputs["rgb"] = torch.zeros((n_rays, 3), dtype=rays_o.dtype, device=dev)
+                elif isinstance(bg_color, torch.Tensor) and bg_color.shape == (n_rays, 3):
+                    outputs["rgb"] = bg_color
                 else:
-                    rgb = torch.full((n_rays, 3), bg_color, dtype=rays_o.dtype, device=dev)
-                outputs.append(rgb)
+                    outputs["rgb"] = torch.full((n_rays, 3), bg_color, dtype=rays_o.dtype, device=dev)
             if "depth" in channels:
-                depth = torch.zeros(n_rays, 1, device=dev, dtype=rays_o.dtype)
-                outputs.append(depth)
+                outputs["depth"] = torch.zeros(n_rays, 1, device=dev, dtype=rays_o.dtype)
+            if "alpha" in channels:
+                outputs["alpha"] = torch.zeros(n_rays, 1, device=dev, dtype=rays_o.dtype)
             return outputs
 
         # rays_d in the packed format (essentially repeated a number of times)
