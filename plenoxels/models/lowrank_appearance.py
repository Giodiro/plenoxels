--- conflicted
+++ resolved
@@ -216,12 +216,7 @@
                 nears, fars = torch.split(near_far, [1, 1], dim=-1)
                 if nears.shape[0] != rays_o.shape[0]:
                     ones = torch.ones_like(rays_o[..., 0:1])
-<<<<<<< HEAD
-                    near_plane = nears # if self.training else 0
-                    nears = ones * near_plane
-=======
-                    nears = ones * near
->>>>>>> 35e03bc1
+                    nears = ones * nears
                     fars = ones * fars
 
             aabb=self.aabb(0)
