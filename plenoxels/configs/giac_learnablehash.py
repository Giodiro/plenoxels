--- conflicted
+++ resolved
@@ -28,39 +28,18 @@
     "lr": 2e-2,
 
     # Regularization
-<<<<<<< HEAD
-    "floater_loss": 0,
-    "plane_tv_weight": 2e-5,
-    "plane_tv_what": "Gcoords",
-    "density_plane_tv_weight": 0,
-    #"l1density_weight": 0.000,
-    #"volume_tv_weight": 0.00,
-    #"volume_tv_npts": 100,
-    "volume_tv_patch_size": 8,
-    "volume_tv_what": "Gcoords",
-    "l1_plane_color_weight": 0.0,
-    "l1_plane_density_weight": 0.000,
-=======
     "plane_tv_weight": 2e-4,
     "plane_tv_weight_proposal_net": 2e-4,
     "l1_proposal_net_weight": 0,
->>>>>>> 10b57e1d
     "histogram_loss_weight": 1.0,  # this should be set > 0 when using proposal sampling
     "depth_tv_weight": 0,
     "distortion_loss_weight": 0.01,
 
     # Training settings
     "train_fp16": True,
-<<<<<<< HEAD
-    "save_every": 30000,
-    "valid_every": 10000,
-    "save_outputs": False,
-    "transfer_learning": False,
-=======
     "save_every": 10000,
     "valid_every": 10000,
     "save_outputs": True,
->>>>>>> 10b57e1d
 
     # Raymarching settings
     "num_samples": 48,
