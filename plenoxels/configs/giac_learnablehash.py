--- conflicted
+++ resolved
@@ -1,15 +1,8 @@
 # configuration file to be used with `main.py` for normal (or multiscene) training
 # the configuration must be specified in a dictionary called `config`.
 config = {
-<<<<<<< HEAD
-    "expname": "reso_128_lego",
-    "data_resolution": None,
-    "data_downsample": 1.562,
-    "data_dirs": ["/data/DATASETS/SyntheticNerf/lego"],
-=======
     "expname": "lego_test",
     "logdir": "./logs",
->>>>>>> 3e51611b
 
     # Data settings
     "data_resolution": None,
@@ -43,42 +36,22 @@
     "spacing_fn": "linear",
     "single_jitter": True,
 
-<<<<<<< HEAD
-    "raymarch_type": "voxel_size",
-    "sampling_resolution": 128,
-    "num_sample_multiplier": 4,
-    "n_intersections": 400,
-
-    "model_type": "learnable_hash",
-=======
     # Model settings
     "density_threshold": 1e-4,
     "dmask_update": [4000, 12000],
->>>>>>> 3e51611b
     "grid_config": """
 [
     {
         "input_coordinate_dim": 3,
-<<<<<<< HEAD
         "output_coordinate_dim": 3,
         "grid_dimensions": 3,
-        "resolution": 128,
-=======
-        "output_coordinate_dim": 4,
-        "grid_dimensions": 3,
         "resolution": [128, 128, 128],
->>>>>>> 3e51611b
         "rank": 1,
         "init_std": 0.01,
     },
     {
-<<<<<<< HEAD
         "input_coordinate_dim": 3,
-        "resolution": 8,
-=======
-        "input_coordinate_dim": 4,
-        "resolution": [10, 10, 10, 10],
->>>>>>> 3e51611b
+        "resolution": [10, 10, 10],
         "feature_dim": 32,
         "init_std": 0.05
     }
