from typing import Optional, Mapping
import logging as log
import numpy as np
import torch


class RayMarcher():
    def __init__(self,
                 n_intersections: Optional[int] = None,
                 num_sample_multiplier: Optional[int] = None,
                 raymarch_type: str = "fixed",
                 spacing_fn: str = "linear",
                 single_jitter: bool = False,
                 **kwargs):
        if raymarch_type == "fixed":
            assert n_intersections is not None
            log.info(f"Initialized 'fixed' ray-marcher with {n_intersections} intersections")
        elif raymarch_type == "voxel_size":
            assert num_sample_multiplier is not None
            log.info(f"Initialized 'voxel_size' ray-marcher with multiplier {num_sample_multiplier}")
        else:
            raise ValueError(raymarch_type)
        self.raymarch_type = raymarch_type
        self.n_intersections = n_intersections
        self.num_sample_multiplier = num_sample_multiplier
        self.single_jitter = single_jitter

        if spacing_fn is None or spacing_fn == "linear":
            self.spacing_fn = lambda x: x
            self.inv_spacing_fn = self.spacing_fn
        elif spacing_fn == "log":
            self.spacing_fn = torch.log
            self.inv_spacing_fn = torch.exp
        elif spacing_fn == "reciprocal":
            self.spacing_fn = torch.reciprocal
            self.inv_spacing_fn = torch.reciprocal
        else:
            raise ValueError(f"Spacing function {spacing_fn} invalid.")

    def calc_n_samples(self, aabb: torch.Tensor, resolution: torch.Tensor) -> int:
        if self.raymarch_type == "fixed":
            return self.n_intersections
        elif self.raymarch_type == "voxel_size":
            # step-size and n-intersections are scaled to artificially increment resolution of model
            step_size = torch.mean((aabb[1] - aabb[0]) / (resolution - 1)) / self.num_sample_multiplier
            n_intersections = int(((aabb[1] - aabb[0]).square().sum().sqrt() / step_size).item()) + 1
            return n_intersections

    def get_samples2(self,
                     rays_o: torch.Tensor,
                     near: torch.Tensor,
                     far: torch.Tensor,
                     n_samples: int,
                     perturb: bool) -> torch.Tensor:
        steps = genspace(near,
                         far,
                         n_samples + 1,
                         fn=self.spacing_fn,
                         inv_fn=self.inv_spacing_fn)  # [n_samples + 1]

        sample_shape = list(rays_o.shape[:-1]) + [n_samples + 1]
        if not perturb and len(steps.shape) != len(sample_shape):
            steps = steps.expand(sample_shape)  # [n_rays, n_samples + 1]
        else:
            mids = 0.5 * (steps[..., 1:] + steps[..., :-1])  # [n_rays?, n_samples]
            upper = torch.cat((mids, steps[..., -1:]), dim=-1)  # [n_rays?, n_samples + 1]
            lower = torch.cat((steps[..., :1], mids), dim=-1)  # [n_rays?, n_samples + 1]
            if self.single_jitter:  # each ray gets the same perturbation
                step_rand = torch.rand(sample_shape[:-1], device=steps.device)[..., None]  # [n_rays, 1]
            else:
                step_rand = torch.rand(sample_shape, device=steps.device)  # [n_rays, n_samples + 1]
            steps = lower + (upper - lower) * step_rand  # [n_rays, n_samples + 1]
        return steps

    @torch.autograd.no_grad()
    def get_intersections2(self,
                           rays_o: torch.Tensor,
                           rays_d: torch.Tensor,
                           aabb: torch.Tensor,
                           resolution: torch.Tensor,
                           perturb: bool = False,
                           is_ndc: bool = False,
<<<<<<< HEAD
                           is_contracted: bool=False,
                           near_far: Optional[torch.Tensor] = None,
=======
                           is_contracted: bool = False,
>>>>>>> e82f7a77
                           ) -> Mapping[str, torch.Tensor]:
        dev, dt = rays_o.device, rays_o.dtype

        if is_ndc:
            near = torch.tensor([0.0], device=dev, dtype=dt)
            far = torch.tensor([1.0], device=dev, dtype=dt)
            perturb = False  # Don't perturb for ndc or contracted scenes
        if is_contracted:
            if near_far is not None:
                # near_far should have shape [batch, 2]
                near = torch.tensor(near_far[:, 0], device=dev, dtype=dt)  # [batch]
                far = torch.tensor(near_far[:, 1], device=dev, dtype=dt)  # [batch]
            else:
                near = torch.tensor([3.0], device=dev, dtype=dt) 
                far = torch.tensor([100.0], device=dev, dtype=dt)
            dir_norm = torch.linalg.norm(rays_d, dim=1, keepdim=True)
            rays_d = rays_d / dir_norm
            # Note: masking out samples does not work when using scene contraction!
            # Note: sampling is really important! You need to cover all the range where stuff is, but not much extra
            perturb = False  # Don't perturb for ndc or contracted scenes
        else:
            dir_norm = torch.linalg.norm(rays_d, dim=1, keepdim=True)
            rays_d = rays_d / dir_norm

            inv_rays_d = torch.reciprocal(torch.where(rays_d == 0, torch.full_like(rays_d, 1e-6), rays_d))
            offsets_pos = (aabb[1] - rays_o) * inv_rays_d  # [batch, 3]
            offsets_neg = (aabb[0] - rays_o) * inv_rays_d  # [batch, 3]
            offsets_in = torch.minimum(offsets_pos, offsets_neg)  # [batch, 3]
            offsets_out = torch.maximum(offsets_pos, offsets_neg)
            near = torch.amax(offsets_in, dim=-1, keepdim=True)  # [batch, 1]
            far = torch.amin(offsets_out, dim=-1, keepdim=True)

        n_samples = self.calc_n_samples(aabb, resolution)
        intersections = self.get_samples2(rays_o, near, far, n_samples, perturb)  # [n_rays, n_samples + 1]
        intersection_mids = 0.5 * (intersections[..., :-1] + intersections[..., 1:])  # [n_rays, n_samples]
        deltas = intersections.diff(dim=-1)    # [n_rays, n_samples]
        intersections = intersections[:, :-1]  # [n_rays, n_samples]
        intrs_pts = rays_o[..., None, :] + rays_d[..., None, :] * intersections[..., None]  # [n_rays, n_samples, 3]

        if is_contracted:
            # Do the contraction to map Euclidean coordinates into [-2, 2] which is also the aabb for contracted scenes
            # Use infinity norm so we map onto the cube instead of the sphere
            intrs_pts = contract(intrs_pts)

        mask = ((aabb[0] <= intrs_pts) & (intrs_pts <= aabb[1])).all(dim=-1)  # noqa
        # assert torch.min(deltas) > 0, f'min delta is {torch.min(deltas)}, but it should be positive!'
        if torch.min(deltas) < 0:
            print(f'found a negative delta! This happened with near {near} and far {far}')
            mask[deltas < 0] = False
        if is_contracted:
            assert torch.min(mask) > 0, f'mask should all be true when using contraction'
        
        # Normalize rays_d and deltas
        if not is_contracted:  # Contraction pre-normalizes rays_d so we don't need to do it again
            dir_norm = torch.linalg.norm(rays_d, dim=1, keepdim=True)
            rays_d = rays_d / dir_norm
            deltas = deltas * dir_norm
        if is_ndc:
            # Make deltas linear in disparity, as in the NDC derivation (but not in the NeRF code)
            deltas = 1. / (1 - intersections) - 1. / (1 - intersections + deltas)

        n_rays, n_intersections = intersections.shape[0:2]
        ridx = torch.arange(0, n_rays, device=dev)
        ridx = ridx[..., None].repeat(1, n_intersections)

        return {
            "intersections": intrs_pts,
            "z_vals": intersections,
            "z_mids": intersection_mids,
            "ridx": ridx,
            "deltas": deltas,
            "rays_d": rays_d,
            "mask": mask,
        }


# Apply the square (L_infinity norm) version of the scene contraction from MipNeRF360
def contract(pts):
    # pts should have shape [n_rays, n_samples, 3]
    norms = torch.linalg.vector_norm(pts, ord=np.inf, dim=-1, keepdim=True).expand(-1, -1, 3)  # [n_rays, n_samples, 3]
    norm_mask = norms > 1
    pts[norm_mask] = (2.0 - 1.0 / norms[norm_mask]) * pts[norm_mask] / norms[norm_mask]
    return pts


def genspace(start, stop, num, fn, inv_fn):
    """A generalization of linspace(), geomspace(), and NeRF's "lindisp".
    Behaves like jnp.linspace(), except it allows an optional function that
    "curves" the values to make the spacing between samples not linear.
    If no `fn` value is specified, genspace() is equivalent to jnp.linspace().
    If fn=jnp.log, genspace() is equivalent to jnp.geomspace().
    If fn=jnp.reciprocal, genspace() is equivalent to NeRF's "lindisp".
    Args:
    start: float tensor. The starting value of each sequence.
    stop: float tensor. The end value of each sequence.
    num: int. The number of samples to generate for each sequence.
    fn: function. A jnp function handle used to curve `start`, `stop`, and the
      intermediate samples.
    Returns:
    A tensor of length `num` spanning [`start`, `stop`], according to `fn`.
    """
    # t = torch.linspace(0., 1., num, device=start.device)
    # s = fn(start) * (1. - t) + fn(stop) * t

    # # Apply `inv_fn` and clamp to the range of valid values.
    # return torch.clip(inv_fn(s), torch.minimum(start, stop), torch.maximum(start, stop))

    # Linspace between the curved start and stop values.
    t = torch.linspace(0., 1., num, device=start.device)[None,:]
    s = fn(start[:,None]) * (1. - t) + fn(stop[:,None]) * t

    # Apply `inv_fn` and clamp to the range of valid values.
    return torch.clip(inv_fn(s), torch.broadcast_to(torch.minimum(start, stop)[:,None], s.shape), torch.broadcast_to(torch.maximum(start, stop)[:,None], s.shape))<|MERGE_RESOLUTION|>--- conflicted
+++ resolved
@@ -80,12 +80,8 @@
                            resolution: torch.Tensor,
                            perturb: bool = False,
                            is_ndc: bool = False,
-<<<<<<< HEAD
                            is_contracted: bool=False,
                            near_far: Optional[torch.Tensor] = None,
-=======
-                           is_contracted: bool = False,
->>>>>>> e82f7a77
                            ) -> Mapping[str, torch.Tensor]:
         dev, dt = rays_o.device, rays_o.dtype
 
