--- conflicted
+++ resolved
@@ -2,7 +2,6 @@
 import logging as log
 
 import torch
-import kaolin.render.spc as spc_render
 
 
 class RayMarcher():
@@ -115,14 +114,8 @@
         rays_d = rays_d / dir_norm
         if is_ndc:
             # Make deltas linear in disparity, as in the NDC derivation (but not in the NeRF code)
-            deltas = deltas * dir_norm
             deltas = 1. / (1 - intersections) - 1. / (1 - intersections + deltas)
-<<<<<<< HEAD
-        else:
-            deltas = deltas * dir_norm
-=======
         deltas = deltas * dir_norm
->>>>>>> d5ab0f68
 
         n_rays, n_intersections = intersections.shape[0:2]
         ridx = torch.arange(0, n_rays, device=dev)
