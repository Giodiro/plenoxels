from typing import Tuple, List
from importlib.machinery import PathFinder
import os

import torch
import torch.nn as nn
import torch.nn.functional as F

<<<<<<< HEAD
from tc_plenoxel import shrgb2rgb, depth_map, sigma2alpha

spec = PathFinder().find_spec("c_ext", [os.path.dirname(__file__)])
torch.ops.load_library(spec.origin)
=======
from nerf_rendering import shrgb2rgb, depth_map, sigma2alpha

try:
    spec = PathFinder().find_spec("c_ext", [os.path.dirname(__file__)])
    torch.ops.load_library(spec.origin)
except:
    print("Failed to load C-extension necessary for regular grid")
    raise
>>>>>>> a6d72aed


def interp_regular(grid, pts, align_corners=True, padding_mode='zeros'):
    """Interpolate data on a regular grid at the given points.

    :param grid:
        Tensor of size [1, ch, res, res, res].
    :param pts:
        Tensor of size [1, n, 1, 1, 3]. Points must be normalized between -1 and 1.
    :return:
        Tensor of size [ch, n] or [n] if the `ch` dimension is of size 1.
    """
    pts = pts.to(dtype=grid.dtype)
    interp_data = F.grid_sample(
        grid, pts, mode='bilinear', align_corners=align_corners, padding_mode=padding_mode)  # [1, ch, n, 1, 1]
    interp_data = interp_data.squeeze()  # [ch, n] or [n] if ch is 1
    return interp_data


@torch.jit.script
def normalize_coord(intersections: torch.Tensor,
                    aabb: torch.Tensor,
                    inverse_aabb_size: torch.Tensor) -> torch.Tensor:
    """Returns coordinates normalized between -1 and +1"""
    return (intersections - aabb[0]) * inverse_aabb_size - 1


class RegularGrid(nn.Module):
    def __init__(self,
                 resolution: torch.Tensor,
                 aabb: torch.Tensor,
                 data_dim: int,
                 near_far: Tuple[float],
                 interpolate: bool = True):
        super().__init__()
        self.register_buffer("resolution", resolution.float())
        self.register_buffer("aabb", aabb)
        self.near_far = near_far
        self.data_dim = data_dim
        self.interpolate = interpolate

        self.data = nn.Parameter(torch.empty(
            1, data_dim, int(resolution[0]), int(resolution[1]), int(resolution[2]), dtype=torch.float32))
        nn.init.normal_(self.data, std=0.01)

    def __repr__(self):
        return (f"RegularGrid(data_dim={self.data_dim}, interpolate={self.interpolate}, "
                f"aabb={self.aabb.cpu()}, resolution={self.resolution.cpu()})")

    @property
    def n_intersections(self):
        return int(torch.mean(self.resolution * 3 * 6).item())

    @property
    def inv_aabb_size(self):
        aabb_size = self.aabb[1] - self.aabb[0]
        return 2 / aabb_size

    @property
    def voxel_len(self):
        aabb_size = self.aabb[1] - self.aabb[0]
        aabb_diag = torch.linalg.norm(aabb_size)
        return aabb_diag / self.n_intersections

    @torch.no_grad()
    def sample_proposal(self, rays_o, rays_d):
        dev, dt = rays_o.device, rays_o.dtype
        offsets_pos = (self.aabb[1] - rays_o) / rays_d  # [batch, 3]
        offsets_neg = (self.aabb[0] - rays_o) / rays_d  # [batch, 3]
        offsets_in = torch.minimum(offsets_pos, offsets_neg)  # [batch, 3]
        start = torch.amax(offsets_in, dim=-1, keepdim=True)  # [batch, 1]
        start.clamp_(min=self.near_far[0], max=self.near_far[1])  # [batch, 1]

        steps = torch.arange(self.n_intersections, dtype=dt, device=dev).unsqueeze(0)  # [1, n_intrs]
        steps = steps.repeat(rays_d.shape[0], 1)   # [batch, n_intrs]
        intersections = start + steps * self.voxel_len  # [batch, n_intrs]
        return intersections

    def forward(self, rays_o, rays_d):
        with torch.autograd.no_grad():
            intersections = self.sample_proposal(rays_o, rays_d)
            intersections_trunc = intersections[:, :-1]  # [batch, n_intrs - 1]
            intrs_pts = rays_o.unsqueeze(1) + intersections_trunc.unsqueeze(2) * rays_d.unsqueeze(1)  # [batch, n_intrs - 1, 3]
            # noinspection PyTypeChecker
            intrs_pts_mask = torch.all((self.aabb[0] < intrs_pts) & (intrs_pts < self.aabb[1]), dim=-1)  # [batch, n_intrs-1]

            intrs_pts = intrs_pts[intrs_pts_mask]  # masked points
            intrs_pts = normalize_coord(intrs_pts, self.aabb, self.inv_aabb_size)
            grid_pts = (intrs_pts + 1) * (self.resolution / 2)
            grid_idx = torch.floor(grid_pts).clamp_(min=0, max=self.resolution[0] - 1)
            sub_pts = grid_pts - grid_idx
        if self.interpolate:
            data_out = interp_regular(
                self.data, intrs_pts.view(1, -1, 1, 1, 3))  # [ch, mask_pts]
            if data_out.dim() == 1:  # happens if mask_pts == 1
                data_out = data_out.unsqueeze(1)
            data_out = data_out.T  # [mask_pts, ch]
        else:
            grid_idx = grid_idx.long()
            data_out = self.data[0, :, grid_idx[:, 0], grid_idx[:, 1], grid_idx[:, 2]].T

        return data_out, intrs_pts_mask, intersections, sub_pts


class ShDictRender(nn.Module):
    def __init__(self,
                 sh_deg: int,
                 sh_encoder,
                 grids: List[nn.Module],
                 fine_reso: int,
                 init_sigma: float,
                 init_rgb: float,
                 white_bkgd: bool,
                 abs_light_thresh: float,
                 occupancy_thresh: float,):
        super().__init__()
        sh_dim = (sh_deg + 1) ** 2
        total_data_channels = sh_dim * 3 + 1

        self.fine_reso = fine_reso
        self.grids = torch.nn.ModuleList(grids)
        self.num_atoms = self.grids[0].data_dim
        self.data_dim = total_data_channels
        self.white_bkgd = white_bkgd
        self.abs_light_thresh = abs_light_thresh  # TODO: Unused
        self.occupancy_thresh = occupancy_thresh  # TODO: Unused

        self.atoms = nn.Parameter(torch.empty(self.num_atoms, self.fine_reso ** 3, self.data_dim, dtype=torch.float32))
        #self.atoms = nn.Parameter(torch.empty(self.num_atoms, self.data_dim, self.fine_reso, self.fine_reso, self.fine_reso, dtype=torch.float32))
        with torch.no_grad():
            self.atoms[..., :-1].fill_(init_rgb)
            self.atoms[..., -1].fill_(init_sigma)
            # self.atoms[:, :-1].fill_(init_rgb)
            # self.atoms[:, -1].fill_(init_sigma)
        self.sh_encoder = sh_encoder

    def __repr__(self):
        return (f"ShDictRender(grids={self.grids}, num_atoms={self.num_atoms}, data_dim={self.data_dim}, "
                f"fine_reso={self.fine_reso}, white_bkgd={self.white_bkgd})")

    def forward(self, rays_o, rays_d, grid_id, verbose=False):
        # queries: [n_pts, n_atoms]  queries_mask: [batch, n_intrs - 1]  intersections: [batch, n_intrs]
        grid = self.grids[grid_id]
        queries, queries_mask, intersections, intrs_pts = grid(rays_o, rays_d)
        batch, nintrs = queries_mask.size()
        n_pts = queries.shape[0]

        # [n_pts, n_atoms] @ [n_atoms, data_dim, 8] => [n_pts, data_dim, *patch_res]
        #intrs_pts = intrs_pts * 2 - 1
        #data_masked = (queries @ self.atoms.view(self.num_atoms, -1)).view(n_pts, *self.atoms.shape[1:])
        #data_interp = interp_regular(data_masked, intrs_pts.view(n_pts, 1, 1, 1, 3), align_corners=False, padding_mode='border')

        #atoms = self.atoms.view(self.num_atoms, self.data_dim, -1).transpose(1, 2).contiguous()
        atoms = self.atoms
        intrs_pts = torch.clamp(intrs_pts, min=0.0, max=1.0)
        if intrs_pts.shape[0] > 0:
            data_interp = torch.ops.plenoxels.l2_interp(queries, atoms, intrs_pts, verbose)
        else:
            data_interp = torch.zeros(0, self.data_dim, dtype=atoms.dtype, device=atoms.device)
        #torch.testing.assert_allclose(data_interp, data_interp_)

        # 1. Process density: Un-masked sigma (batch, n_intrs-1), and compute.
        sigma_masked = data_interp[:, -1]
        sigma = torch.zeros(batch, nintrs, dtype=sigma_masked.dtype, device=sigma_masked.device)
        sigma.masked_scatter_(queries_mask, sigma_masked)
        sigma = F.relu(sigma)
        alpha, abs_light = sigma2alpha(sigma, intersections, rays_d)  # both [batch, n_intrs-1]

        # 3. Create SH coefficients and mask them
        sh_mult = self.sh_encoder(rays_d).unsqueeze(1).expand(batch, nintrs, -1)  # [batch, nintrs, ch/3]
        sh_mult = sh_mult[queries_mask].unsqueeze(1)  # [mask_pts, 1, ch/3]

        # 4. Interpolate rgbdata, use SH coefficients to get to RGB
        sh_masked = data_interp[:, :-1]
        sh_masked = sh_masked.view(-1, 3, sh_mult.shape[-1])  # [mask_pts, 3, ch/3]
        rgb_masked = torch.sum(sh_mult * sh_masked, dim=-1)   # [mask_pts, 3]

        # 5. Post-process RGB
        rgb = torch.zeros(batch, nintrs, 3, dtype=rgb_masked.dtype, device=rgb_masked.device)
        rgb.masked_scatter_(queries_mask.unsqueeze(-1), rgb_masked)
        rgb = shrgb2rgb(rgb, abs_light, self.white_bkgd)

        # 6. Depth map (optional)
        depth = depth_map(abs_light, intersections)

        return rgb, alpha, depth<|MERGE_RESOLUTION|>--- conflicted
+++ resolved
@@ -6,12 +6,6 @@
 import torch.nn as nn
 import torch.nn.functional as F
 
-<<<<<<< HEAD
-from tc_plenoxel import shrgb2rgb, depth_map, sigma2alpha
-
-spec = PathFinder().find_spec("c_ext", [os.path.dirname(__file__)])
-torch.ops.load_library(spec.origin)
-=======
 from nerf_rendering import shrgb2rgb, depth_map, sigma2alpha
 
 try:
@@ -20,7 +14,6 @@
 except:
     print("Failed to load C-extension necessary for regular grid")
     raise
->>>>>>> a6d72aed
 
 
 def interp_regular(grid, pts, align_corners=True, padding_mode='zeros'):
