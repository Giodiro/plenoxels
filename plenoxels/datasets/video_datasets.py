import glob
import json
import logging as log
import math
import os
from typing import Optional, List, Tuple, Any

import imageio.v3 as iio
import numpy as np
import torch
import torchvision.transforms
import torchvision.transforms.functional as tf

<<<<<<< HEAD
from .data_loading import parallel_load_images
from .llff_dataset import load_llff_poses_helper#, create_llff_rays
from .intrinsics import Intrinsics
from .ray_utils import (
    generate_spiral_path, gen_pixel_samples, gen_camera_dirs, add_color_bkgd
)
from .synthetic_nerf_dataset import _get_360_bbox
=======
from .base_dataset import BaseDataset
from .data_loading import parallel_load_images
from .intrinsics import Intrinsics
from .llff_dataset import load_llff_poses_helper, create_llff_rays
>>>>>>> 2349cfe6
from .patchloader import PatchLoader
from .ray_utils import generate_hemispherical_orbit, generate_spiral_path
from .synthetic_nerf_dataset import (
    create_360_rays, load_360_images, load_360_intrinsics,
    get_360_bbox
)

pil2tensor = torchvision.transforms.ToTensor()
tensor2pil = torchvision.transforms.ToPILImage()


class Video360Dataset(BaseDataset):
    len_time: int
    max_cameras: Optional[int]
    max_tsteps: Optional[int]
    timestamps: Optional[torch.Tensor]

    def __init__(self,
                 datadir: str,
                 split: str,
                 color_bkgd_aug: str = "white",
                 batch_size: Optional[int] = None,
                 generator: Optional[torch.random.Generator] = None,
                 downsample: float = 1.0,
                 max_cameras: Optional[int] = None,
                 max_tsteps: Optional[int] = None,
                 isg: bool = False
                 ):
        self.max_cameras = max_cameras
        self.max_tsteps = max_tsteps
        self.downsample = downsample
        self.near = 2.0
        self.far = 6.0
        self.isg = isg
        self.training = (batch_size is not None) and (
            split in ["train", "trainval"]
        )
        self.color_bkgd_aug = color_bkgd_aug
        self.use_keyframes = max_tsteps is not None

        images, camtoworlds, intrinsics, timestamps, median_images = load_360video_frames(
            datadir, split, self.max_cameras, self.max_tsteps, downsample=downsample)

        gamma = 2e-2
        if self.use_keyframes:
            gamma = 1e-3
        self.isg_weights = None
        if self.isg:
            isg_weights = dynerf_isg_weight(images, median_images, gamma)  # [num_cam, num_t, h, w]
            self.isg_weights = isg_weights.reshape(-1)

        images = (images * 255).to(torch.uint8)
        super().__init__(datadir=datadir,
                         split=split,
                         batch_size=batch_size,
                         is_ndc=False,
                         scene_bbox=_get_360_bbox(datadir),
                         generator=generator,
                         intrinsics=intrinsics,
                         images=images,
                         camtoworlds=camtoworlds)
        self.timestamps = timestamps
        self.len_time = torch.amax(self.timestamps).item()

        log.info(f"Video360Dataset - Loaded {self.split} set from {self.datadir}: "
                 f"{self.images.shape[0]} images of size {self.img_h}x{self.img_w} and "
                 f"{self.images.shape[-1]} channels. "
                 f"{len(torch.unique(timestamps))} timestamps up to time={torch.max(timestamps)}. "
                 f"{intrinsics}")

    def fetch_data(self, index):
        """Fetch the data (it maybe cached for multiple batches)."""
        num_rays = self.batch_size
        if self.isg and self.training:
            image_id, x, y = gen_pixel_samples_weighted(
                num_rays, self.isg_weights, self.intrinsics, self.generator)
        else:
            image_id, x, y = gen_pixel_samples(
                self.training, self.images, index, num_rays, self.intrinsics, self.generator)

        # generate rays
        rgba = self.images[image_id, y, x] / 255.0  # (num_rays, 4)   this converts to f32
        c2w = self.camtoworlds[image_id]            # (num_rays, 3, 4)
        ts = self.timestamps[image_id]              # (num_rays or 1, )
        camera_dirs = gen_camera_dirs(
            x, y, self.intrinsics, self.OPENGL_CAMERA)  # [num_rays, 3]

        # [n_cams, height, width, 3]
        directions = (camera_dirs[:, None, :] * c2w[:, :3, :3]).sum(dim=-1)
        origins = torch.broadcast_to(c2w[:, :3, -1], directions.shape)
        viewdirs = directions / torch.linalg.norm(
            directions, dim=-1, keepdims=True
        )

        if self.training:
            origins = torch.reshape(origins, (num_rays, 3))
            viewdirs = torch.reshape(viewdirs, (num_rays, 3))
            rgba = torch.reshape(rgba, (num_rays, 4))
        else:
            origins = torch.reshape(origins, (self.intrinsics.height, self.intrinsics.width, 3))
            viewdirs = torch.reshape(viewdirs, (self.intrinsics.height, self.intrinsics.width, 3))
            rgba = torch.reshape(rgba, (self.intrinsics.height, self.intrinsics.width, 4))
            ts = ts.repeat(ts, self.intrinsics.height * self.intrinsics.width)  # (num_rays)

        return {
            "rgba": rgba,        # [h, w, 4] or [num_rays, 4]
            "rays_o": origins,   # [h, w, 3] or [num_rays, 3]
            "rays_d": viewdirs,  # [h, w, 3] or [num_rays, 3]
            "timestamps": ts     # [h * w]   or [num_rays]
        }

    def preprocess(self, data):
        """Process the fetched / cached data with randomness."""
        rgba, rays_o, rays_d, timestamps = data["rgba"], data["rays_o"], data["rays_d"], data["timestamps"]
        pixels, color_bkgd = add_color_bkgd(rgba, self.color_bkgd_aug, self.training)
        return {
            "pixels": pixels,  # [n_rays, 3] or [h, w, 3]
            "rays_o": rays_o,  # [n_rays,] or [h, w]
            "rays_d": rays_d,  # [n_rays,] or [h, w]
            "color_bkgd": color_bkgd,  # [3,]
            "timestamps": timestamps,  # [n_rays,] or [h*w,]
            "dset_id": self.dset_id,
            **{k: v for k, v in data.items() if k not in {"rgba", "rays_o", "rays_d", "timestamps"}},
        }


def gen_pixel_samples_weighted(num_samples: int, weights: torch.Tensor, intrinsics, generator=None):
    # Sample from isg_weights. rids between [0, N*H*W)
    if len(weights) >= 16777216:  # 2^24 is the max for torch.multinomial
        subset = torch.from_numpy(np.random.choice(len(weights), size=16777210)).to(weights)
        samples = torch.multinomial(
            input=weights[subset], num_samples=num_samples, generator=generator)
        rids = subset[samples]
    else:
        rids = torch.zeros((num_samples,), dtype=torch.int64, device=weights.device)
        torch.multinomial(
            input=weights,
            num_samples=num_samples,
            generator=generator,
            out=rids)
    hw = intrinsics.height * intrinsics.width
    image_id = torch.div(rids, hw, rounding_mode='floor')
    x = torch.remainder(rids, hw).div(intrinsics.height, rounding_mode='floor')
    y = torch.remainder(rids, hw).remainder(intrinsics.height)
    return image_id, x, y



def _parse_360_file_path(fp):
    timestamp = int(fp.split('t')[-1].split('_')[0])
    pose_id = int(fp.split('r')[-1])
    return timestamp, pose_id


def load_360video_frames(datadir,
                         split,
                         max_cameras: int,
                         max_tsteps: int,
                         downsample: float,
                         ) -> Tuple[torch.Tensor, torch.Tensor, Intrinsics, torch.Tensor, torch.Tensor]:
    with open(os.path.join(datadir, f"transforms_{split}.json"), 'r') as f:
        meta = json.load(f)
    frames = meta['frames']

    timestamps = set()
    pose_ids = set()
    for frame in frames:
        timestamp, pose_id = _parse_360_file_path(frame['file_path'])
        timestamps.add(timestamp)
        pose_ids.add(pose_id)
    timestamps = sorted(timestamps)
    pose_ids = sorted(pose_ids)

    num_poses = min(len(pose_ids), max_cameras or len(pose_ids))
    num_timestamps = min(len(timestamps), max_tsteps or len(timestamps))
    subsample_time = int(round(len(timestamps) / num_timestamps))
    subsample_poses = int(round(len(pose_ids) / num_poses))
    timestamps = set(timestamps[::subsample_time])
    pose_ids = set(pose_ids[::subsample_poses])

    log_txt = f"Subsampling {split}: "
    if subsample_time > 1:
        log_txt += f"time (1 every {subsample_time}) "
    if subsample_poses > 1:
        log_txt += f"poses (1 every {subsample_poses})"
    log.info(log_txt)

    sub_frames = []
    camera_ids = []
    for frame in frames:
        timestamp, pose_id = _parse_360_file_path(frame['file_path'])
        if timestamp in timestamps and pose_id in pose_ids:
            sub_frames.append(frame)
            camera_ids.append(pose_id)
    # sort sub_frames by camera_id
    sub_frames = list(zip(*sorted(zip(sub_frames, camera_ids), key=lambda f, cid: cid)))[0]
    num_frames_per_cam = len(sub_frames) // len(np.unique(camera_ids))

    # Load images + poses from frames
    img_poses = parallel_load_images(
        image_iter=sub_frames, dset_type="synthetic", data_dir=datadir,
        out_h=None, out_w=None, downsample=downsample,
        resolution=(None, None), tqdm_title=f'Loading {split} data')
    images, camtoworlds = zip(*img_poses)
    images = torch.stack(images, 0).float()  # [N, H, W, 3/4]
    camtoworlds = torch.stack(camtoworlds, 0).float()  # [N, ????]

    # Figure out median image per camera
    median_imgs = (
        images.view(num_frames_per_cam, -1, *images.shape[1:])
              .median(0)
    )  # [num_cams, H, W, 3/4]

    # Load intrinsics
    h, w = images.shape[1:3]
    camera_angle_x = float(meta["camera_angle_x"])
    focal = 0.5 * w / math.tan(0.5 * camera_angle_x)
    intrinsics = Intrinsics(
        width=800, height=800, focal_x=focal,
        focal_y=focal, center_x=800 / 2, center_y=800 / 2)
    intrinsics.scale(1 / downsample)

    # Load timestamps
    timestamps = [_parse_360_file_path(frame['file_path'])[0] for frame in sub_frames]
    timestamps = torch.tensor(timestamps, dtype=torch.int32)  # [N]
    return images, camtoworlds, intrinsics, timestamps, median_imgs


class VideoLLFFDataset(BaseDataset):
    """This version uses normalized device coordinates, as in LLFF, for forward-facing videos
    """
    len_time: int
    timestamps: Optional[torch.Tensor]
    subsample_time: float

    def __init__(self,
                 datadir,
                 split: str,
                 batch_size: Optional[int] = None,
                 generator: Optional[torch.random.Generator] = None,
                 downsample=1.0,
                 keyframes=True,
                 isg=False,
                 ist=False,
                 extra_views: bool = False,
                 patch_size: Optional[int] = 8,):
        """

        :param datadir:
        :param split:
        :param downsample:
        :param extra_views:
        """
        self.keyframes = keyframes
        self.isg = isg
        self.ist = ist
        self.downsample = downsample
        self.patch_size = patch_size
        self.near_far = [0.0, 1.0]
        self.extra_views = split == 'train' and extra_views
        self.patchloader = None

        per_cam_poses, per_cam_near_fars, intrinsics, videopaths = load_llffvideo_poses(
            datadir, downsample=self.downsample, split=split, near_scaling=1.0)
        poses, imgs, timestamps, median_imgs = load_llffvideo_data(
            videopaths=videopaths, cam_poses=per_cam_poses, intrinsics=intrinsics, split=split,
            keyframes=keyframes, keyframes_take_each=30)
        gamma = 2e-2
        if keyframes:
            gamma = 1e-3
        self.isg_weights = None
        self.ist_weights = None
        if self.isg:
            isg_weights = dynerf_isg_weight(imgs, median_imgs, gamma)
            self.isg_weights = isg_weights.reshape(-1)
            self.isg_weights = self.isg_weights / torch.sum(isg_weights)  # Normalize into a probability distribution, to speed up sampling
        if self.ist:
            ist_weights = dynerf_ist_weight(imgs, num_cameras=median_imgs.shape[0])
            self.ist_weights = ist_weights.reshape(-1)
            self.ist_weights = self.ist_weights / torch.sum(ist_weights)  # Normalize into a probability distribution, to speed up sampling
        print(f'isg is {isg}, ist is {ist}')
        poses = poses.float()
        print("imgs", imgs.shape, "poses", poses.shape)
        rays_o, rays_d, imgs = create_llff_rays(
            imgs=imgs, poses=poses, intrinsics=intrinsics, merge_all=split == 'train')  # [-1, 3]
        super().__init__(datadir=datadir,
                         split=split,
                         scene_bbox=self.init_bbox(),
                         is_ndc=True,
                         generator=generator,
                         batch_size=batch_size,
                         images=imgs,
                         rays_o=rays_o,
                         rays_d=rays_d,
                         intrinsics=intrinsics)
        # self.len_time = torch.amax(timestamps).item()
        self.len_time = 300 # This is true for the 10-second sequences from DyNerf
        if self.split == 'train':
            self.timestamps = timestamps[:, None, None].repeat(
                1, intrinsics.height, intrinsics.width).reshape(-1)  # [n_frames * h * w]
        else:
            self.timestamps = timestamps

        if self.extra_views:
            extra_poses = generate_spiral_path(
                per_cam_poses.numpy(), per_cam_near_fars.numpy(), n_frames=120)
            extra_rays_o, extra_rays_d, _ = create_llff_rays(
                imgs=None, poses=extra_poses, intrinsics=intrinsics, merge_all=False)
            extra_rays_o = extra_rays_o.view(-1, self.img_h, self.img_w, 3)
            extra_rays_d = extra_rays_d.view(-1, self.img_h, self.img_w, 3)
            self.patchloader = PatchLoader(extra_rays_o, extra_rays_d, len_time=self.len_time,
                                           batch_size=self.batch_size, patch_size=self.patch_size,
                                           generator=self.generator)

        log.info(f"VideoLLFFDataset - Loaded {self.split} set from {self.datadir}: "
                 f"{len(poses)} images of shape {self.img_h}x{self.img_w} with {imgs.shape[-1]} "
                 f"channels. {len(torch.unique(timestamps))} timestamps up to "
                 f"time={torch.max(timestamps)}. {intrinsics}")

    def init_bbox(self):
        return torch.tensor([[-2.0, -2.0, -1.0], [2.0, 2.0, 1.0]])

    def __getitem__(self, index):
        if self.isg_weights is not None:
            out, idxs = super().__getitem__(index, weights=self.isg_weights)
        elif self.ist_weights is not None:
            out, idxs = super().__getitem__(index, weights=self.ist_weights)
        else:
            out = super().__getitem__(index)
            idxs = None
        if self.split == 'train':
            if idxs is None:
                idxs = self.get_rand_ids(index)
            out["timestamps"] = self.timestamps[idxs]
            if self.extra_views:
                out.update(self.patchloader[index])
        else:
            out["timestamps"] = self.timestamps[index]
        return out


def load_llffvideo_poses(datadir: str,
                         downsample: float,
                         split: str,
                         near_scaling: float) -> Tuple[torch.Tensor, torch.Tensor, Intrinsics, List[str]]:
    """

    :return:
     - poses: a list with one item per each timestamp, pose combination (note that the poses
        are the same across timestamps).
     - imgs: a tensor of shape [N, H, W, 3] where N=timestamps * num_cameras
     - intrinsics
     - timestamps: a tensor of shape [N] indicating which timestamp each frame belongs to.
     - near_fars: a numpy array of shape [num_cameras, 2]
    """

    poses, near_fars, intrinsics = load_llff_poses_helper(datadir, downsample, near_scaling)

    videopaths = np.array(glob.glob(os.path.join(datadir, '*.mp4')))  # [n_cameras]
    assert poses.shape[0] == len(videopaths), \
        'Mismatch between number of cameras and number of poses!'
    videopaths.sort()

    # The first camera is reserved for testing, following https://github.com/facebookresearch/Neural_3D_Video/releases/tag/v1.0
    if split == 'train':
        split_ids = np.arange(1, poses.shape[0])
    else:
        split_ids = np.array([0])
    poses = torch.from_numpy(poses[split_ids])
    near_fars = torch.from_numpy(near_fars[split_ids])
    videopaths = videopaths[split_ids].tolist()

    return poses, near_fars, intrinsics, videopaths


def load_llffvideo_data(videopaths: List[str],
                        cam_poses: torch.Tensor,
                        intrinsics: Intrinsics,
                        split: str,
                        keyframes: bool,
                        keyframes_take_each: Optional[int] = None,
                        ) -> Tuple[torch.Tensor, torch.Tensor, torch.Tensor, torch.Tensor]:
    if keyframes and (keyframes_take_each is None or keyframes_take_each < 1):
        raise ValueError(f"'keyframes_take_each' must be a positive number, "
                         f"but is {keyframes_take_each}.")

    loaded = parallel_load_images(
        dset_type="video",
        tqdm_title=f"Loading {split} data",
        num_images=len(videopaths),
        paths=videopaths,
        poses=cam_poses,
        out_h=intrinsics.height,
        out_w=intrinsics.width,
        load_every=keyframes_take_each if keyframes else 1,
    )
    imgs, poses, median_imgs, timestamps = zip(*loaded)
    # Stack everything together
    timestamps = torch.cat(timestamps, 0)  # [N]
    poses = torch.cat(poses, 0)            # [N, 3, 4]
    imgs = torch.cat(imgs, 0)              # [N, h, w, 3]
    median_imgs = torch.stack(median_imgs, 0)  # [num_cameras, h, w, 3]

    return poses, imgs, timestamps, median_imgs


def dynerf_isg_weight(imgs, median_imgs, gamma):
    # imgs is [num_cameras * num_frames, h, w, 3]
    # median_imgs is [num_cameras, h, w, 3]
    num_cameras, h, w, c = median_imgs.shape
    differences = median_imgs[:, None, ...] - imgs.view(num_cameras, -1, h, w, c)  # [num_cameras, num_frames, h, w, 3]
    squarediff = torch.square_(differences)
    psidiff = squarediff / (squarediff + gamma**2)
<<<<<<< HEAD
    psidiff = (1 / 3) * torch.sum(psidiff, dim=-1)  # [num_cameras, num_frames, h, w]
    return psidiff  # valid probabilities, each in [0, 1]
=======
    psidiff = (1./3) * torch.sum(psidiff, dim=-1)  # [num_cameras, num_frames, h, w]
    return psidiff  # valid probabilities, each in [0, 1]


def dynerf_ist_weight(imgs, num_cameras, alpha=0.1):
    N, h, w, c = imgs.shape
    frames = imgs.view(num_cameras, -1, h, w, c)  # [num_cameras, num_timesteps, h, w, 3]
    num_timesteps = frames.shape[1]
    shift_left = frames[:,1:,...]  # [num_cameras, num_timesteps - 1, h, w, 3]
    shift_right = frames[:,0:-1,...]  # [num_cameras, num_timesteps - 1, h, w, 3]
    shift_right = torch.cat([torch.zeros(num_cameras, 1, h, w, c), shift_right], dim=1)  # [num_cameras, num_timesteps, h, w, 3]
    shift_left = torch.cat([shift_left, torch.zeros(num_cameras, 1, h, w, c)], dim=1)  # [num_cameras, num_timesteps, h, w, 3]
    left_difference = torch.abs(frames - shift_left)
    right_difference = torch.abs(frames - shift_right)
    difference = torch.mean(0.5 * (left_difference + right_difference), dim=-1)  # [num_cameras, num_timesteps, h, w]
    difference = torch.clamp(difference, min=alpha)
    return difference
>>>>>>> 2349cfe6
<|MERGE_RESOLUTION|>--- conflicted
+++ resolved
@@ -3,34 +3,20 @@
 import logging as log
 import math
 import os
-from typing import Optional, List, Tuple, Any
-
-import imageio.v3 as iio
+from typing import Optional, Tuple
+
 import numpy as np
 import torch
 import torchvision.transforms
-import torchvision.transforms.functional as tf
-
-<<<<<<< HEAD
-from .data_loading import parallel_load_images
-from .llff_dataset import load_llff_poses_helper#, create_llff_rays
-from .intrinsics import Intrinsics
-from .ray_utils import (
-    generate_spiral_path, gen_pixel_samples, gen_camera_dirs, add_color_bkgd
-)
-from .synthetic_nerf_dataset import _get_360_bbox
-=======
+
 from .base_dataset import BaseDataset
 from .data_loading import parallel_load_images
 from .intrinsics import Intrinsics
-from .llff_dataset import load_llff_poses_helper, create_llff_rays
->>>>>>> 2349cfe6
-from .patchloader import PatchLoader
-from .ray_utils import generate_hemispherical_orbit, generate_spiral_path
-from .synthetic_nerf_dataset import (
-    create_360_rays, load_360_images, load_360_intrinsics,
-    get_360_bbox
+from .llff_dataset import load_llff_poses_helper
+from .ray_utils import (
+    gen_pixel_samples, gen_camera_dirs, add_color_bkgd, ndc_rays_blender
 )
+from .synthetic_nerf_dataset import _get_360_bbox
 
 pil2tensor = torchvision.transforms.ToTensor()
 tensor2pil = torchvision.transforms.ToPILImage()
@@ -51,14 +37,18 @@
                  downsample: float = 1.0,
                  max_cameras: Optional[int] = None,
                  max_tsteps: Optional[int] = None,
-                 isg: bool = False
+                 isg: bool = False,
+                 ist: bool = False
                  ):
         self.max_cameras = max_cameras
         self.max_tsteps = max_tsteps
         self.downsample = downsample
         self.near = 2.0
         self.far = 6.0
+        if isg and ist:
+            raise ValueError("isg and ist weighting cannot both be True.")
         self.isg = isg
+        self.ist = ist
         self.training = (batch_size is not None) and (
             split in ["train", "trainval"]
         )
@@ -73,8 +63,17 @@
             gamma = 1e-3
         self.isg_weights = None
         if self.isg:
-            isg_weights = dynerf_isg_weight(images, median_images, gamma)  # [num_cam, num_t, h, w]
-            self.isg_weights = isg_weights.reshape(-1)
+            self.isg_weights = (
+                dynerf_isg_weight(images, median_images, gamma)  # [num_cam, num_t, h, w]
+                .reshape(-1)
+            )
+            # Normalize into a probability distribution, to speed up sampling
+            self.isg_weights.div_(torch.sum(self.isg_weights))
+        self.ist_weights = None
+        if self.ist:
+            self.ist_weights = dynerf_ist_weight(images, num_cameras=median_images.shape[0]).reshape(-1)
+            # Normalize into a probability distribution, to speed up sampling
+            self.ist_weights.div_(torch.sum(self.ist_weights))
 
         images = (images * 255).to(torch.uint8)
         super().__init__(datadir=datadir,
@@ -92,8 +91,8 @@
         log.info(f"Video360Dataset - Loaded {self.split} set from {self.datadir}: "
                  f"{self.images.shape[0]} images of size {self.img_h}x{self.img_w} and "
                  f"{self.images.shape[-1]} channels. "
-                 f"{len(torch.unique(timestamps))} timestamps up to time={torch.max(timestamps)}. "
-                 f"{intrinsics}")
+                 f"{len(torch.unique(timestamps))} timestamps up to time={self.len_time}. "
+                 f"ISG={self.isg} - IST={self.ist}. {intrinsics}")
 
     def fetch_data(self, index):
         """Fetch the data (it maybe cached for multiple batches)."""
@@ -101,6 +100,9 @@
         if self.isg and self.training:
             image_id, x, y = gen_pixel_samples_weighted(
                 num_rays, self.isg_weights, self.intrinsics, self.generator)
+        elif self.ist and self.training:
+            image_id, x, y = gen_pixel_samples_weighted(
+                num_rays, self.ist_weights, self.intrinsics, self.generator)
         else:
             image_id, x, y = gen_pixel_samples(
                 self.training, self.images, index, num_rays, self.intrinsics, self.generator)
@@ -146,7 +148,6 @@
             "rays_d": rays_d,  # [n_rays,] or [h, w]
             "color_bkgd": color_bkgd,  # [3,]
             "timestamps": timestamps,  # [n_rays,] or [h*w,]
-            "dset_id": self.dset_id,
             **{k: v for k, v in data.items() if k not in {"rgba", "rays_o", "rays_d", "timestamps"}},
         }
 
@@ -172,7 +173,6 @@
     return image_id, x, y
 
 
-
 def _parse_360_file_path(fp):
     timestamp = int(fp.split('t')[-1].split('_')[0])
     pose_id = int(fp.split('r')[-1])
@@ -225,9 +225,9 @@
 
     # Load images + poses from frames
     img_poses = parallel_load_images(
-        image_iter=sub_frames, dset_type="synthetic", data_dir=datadir,
-        out_h=None, out_w=None, downsample=downsample,
-        resolution=(None, None), tqdm_title=f'Loading {split} data')
+        dset_type="synthetic", tqdm_title=f'Loading {split} data', num_images=len(sub_frames),
+        frames=sub_frames, data_dir=datadir,
+        out_h=None, out_w=None, downsample=downsample, resolution=(None, None))
     images, camtoworlds = zip(*img_poses)
     images = torch.stack(images, 0).float()  # [N, H, W, 3/4]
     camtoworlds = torch.stack(camtoworlds, 0).float()  # [N, ????]
@@ -253,134 +253,7 @@
     return images, camtoworlds, intrinsics, timestamps, median_imgs
 
 
-class VideoLLFFDataset(BaseDataset):
-    """This version uses normalized device coordinates, as in LLFF, for forward-facing videos
-    """
-    len_time: int
-    timestamps: Optional[torch.Tensor]
-    subsample_time: float
-
-    def __init__(self,
-                 datadir,
-                 split: str,
-                 batch_size: Optional[int] = None,
-                 generator: Optional[torch.random.Generator] = None,
-                 downsample=1.0,
-                 keyframes=True,
-                 isg=False,
-                 ist=False,
-                 extra_views: bool = False,
-                 patch_size: Optional[int] = 8,):
-        """
-
-        :param datadir:
-        :param split:
-        :param downsample:
-        :param extra_views:
-        """
-        self.keyframes = keyframes
-        self.isg = isg
-        self.ist = ist
-        self.downsample = downsample
-        self.patch_size = patch_size
-        self.near_far = [0.0, 1.0]
-        self.extra_views = split == 'train' and extra_views
-        self.patchloader = None
-
-        per_cam_poses, per_cam_near_fars, intrinsics, videopaths = load_llffvideo_poses(
-            datadir, downsample=self.downsample, split=split, near_scaling=1.0)
-        poses, imgs, timestamps, median_imgs = load_llffvideo_data(
-            videopaths=videopaths, cam_poses=per_cam_poses, intrinsics=intrinsics, split=split,
-            keyframes=keyframes, keyframes_take_each=30)
-        gamma = 2e-2
-        if keyframes:
-            gamma = 1e-3
-        self.isg_weights = None
-        self.ist_weights = None
-        if self.isg:
-            isg_weights = dynerf_isg_weight(imgs, median_imgs, gamma)
-            self.isg_weights = isg_weights.reshape(-1)
-            self.isg_weights = self.isg_weights / torch.sum(isg_weights)  # Normalize into a probability distribution, to speed up sampling
-        if self.ist:
-            ist_weights = dynerf_ist_weight(imgs, num_cameras=median_imgs.shape[0])
-            self.ist_weights = ist_weights.reshape(-1)
-            self.ist_weights = self.ist_weights / torch.sum(ist_weights)  # Normalize into a probability distribution, to speed up sampling
-        print(f'isg is {isg}, ist is {ist}')
-        poses = poses.float()
-        print("imgs", imgs.shape, "poses", poses.shape)
-        rays_o, rays_d, imgs = create_llff_rays(
-            imgs=imgs, poses=poses, intrinsics=intrinsics, merge_all=split == 'train')  # [-1, 3]
-        super().__init__(datadir=datadir,
-                         split=split,
-                         scene_bbox=self.init_bbox(),
-                         is_ndc=True,
-                         generator=generator,
-                         batch_size=batch_size,
-                         images=imgs,
-                         rays_o=rays_o,
-                         rays_d=rays_d,
-                         intrinsics=intrinsics)
-        # self.len_time = torch.amax(timestamps).item()
-        self.len_time = 300 # This is true for the 10-second sequences from DyNerf
-        if self.split == 'train':
-            self.timestamps = timestamps[:, None, None].repeat(
-                1, intrinsics.height, intrinsics.width).reshape(-1)  # [n_frames * h * w]
-        else:
-            self.timestamps = timestamps
-
-        if self.extra_views:
-            extra_poses = generate_spiral_path(
-                per_cam_poses.numpy(), per_cam_near_fars.numpy(), n_frames=120)
-            extra_rays_o, extra_rays_d, _ = create_llff_rays(
-                imgs=None, poses=extra_poses, intrinsics=intrinsics, merge_all=False)
-            extra_rays_o = extra_rays_o.view(-1, self.img_h, self.img_w, 3)
-            extra_rays_d = extra_rays_d.view(-1, self.img_h, self.img_w, 3)
-            self.patchloader = PatchLoader(extra_rays_o, extra_rays_d, len_time=self.len_time,
-                                           batch_size=self.batch_size, patch_size=self.patch_size,
-                                           generator=self.generator)
-
-        log.info(f"VideoLLFFDataset - Loaded {self.split} set from {self.datadir}: "
-                 f"{len(poses)} images of shape {self.img_h}x{self.img_w} with {imgs.shape[-1]} "
-                 f"channels. {len(torch.unique(timestamps))} timestamps up to "
-                 f"time={torch.max(timestamps)}. {intrinsics}")
-
-    def init_bbox(self):
-        return torch.tensor([[-2.0, -2.0, -1.0], [2.0, 2.0, 1.0]])
-
-    def __getitem__(self, index):
-        if self.isg_weights is not None:
-            out, idxs = super().__getitem__(index, weights=self.isg_weights)
-        elif self.ist_weights is not None:
-            out, idxs = super().__getitem__(index, weights=self.ist_weights)
-        else:
-            out = super().__getitem__(index)
-            idxs = None
-        if self.split == 'train':
-            if idxs is None:
-                idxs = self.get_rand_ids(index)
-            out["timestamps"] = self.timestamps[idxs]
-            if self.extra_views:
-                out.update(self.patchloader[index])
-        else:
-            out["timestamps"] = self.timestamps[index]
-        return out
-
-
-def load_llffvideo_poses(datadir: str,
-                         downsample: float,
-                         split: str,
-                         near_scaling: float) -> Tuple[torch.Tensor, torch.Tensor, Intrinsics, List[str]]:
-    """
-
-    :return:
-     - poses: a list with one item per each timestamp, pose combination (note that the poses
-        are the same across timestamps).
-     - imgs: a tensor of shape [N, H, W, 3] where N=timestamps * num_cameras
-     - intrinsics
-     - timestamps: a tensor of shape [N] indicating which timestamp each frame belongs to.
-     - near_fars: a numpy array of shape [num_cameras, 2]
-    """
-
+def load_llffvideo_frames(datadir, split, downsample: float, keyframes_take_each: int, near_scaling: float):
     poses, near_fars, intrinsics = load_llff_poses_helper(datadir, downsample, near_scaling)
 
     videopaths = np.array(glob.glob(os.path.join(datadir, '*.mp4')))  # [n_cameras]
@@ -394,32 +267,17 @@
     else:
         split_ids = np.array([0])
     poses = torch.from_numpy(poses[split_ids])
-    near_fars = torch.from_numpy(near_fars[split_ids])
     videopaths = videopaths[split_ids].tolist()
-
-    return poses, near_fars, intrinsics, videopaths
-
-
-def load_llffvideo_data(videopaths: List[str],
-                        cam_poses: torch.Tensor,
-                        intrinsics: Intrinsics,
-                        split: str,
-                        keyframes: bool,
-                        keyframes_take_each: Optional[int] = None,
-                        ) -> Tuple[torch.Tensor, torch.Tensor, torch.Tensor, torch.Tensor]:
-    if keyframes and (keyframes_take_each is None or keyframes_take_each < 1):
-        raise ValueError(f"'keyframes_take_each' must be a positive number, "
-                         f"but is {keyframes_take_each}.")
 
     loaded = parallel_load_images(
         dset_type="video",
         tqdm_title=f"Loading {split} data",
         num_images=len(videopaths),
         paths=videopaths,
-        poses=cam_poses,
+        poses=poses,
         out_h=intrinsics.height,
         out_w=intrinsics.width,
-        load_every=keyframes_take_each if keyframes else 1,
+        load_every=keyframes_take_each,
     )
     imgs, poses, median_imgs, timestamps = zip(*loaded)
     # Stack everything together
@@ -428,35 +286,170 @@
     imgs = torch.cat(imgs, 0)              # [N, h, w, 3]
     median_imgs = torch.stack(median_imgs, 0)  # [num_cameras, h, w, 3]
 
-    return poses, imgs, timestamps, median_imgs
+    return imgs, poses, intrinsics, timestamps, median_imgs
+
+
+class VideoLLFFDataset(BaseDataset):
+    """This version uses normalized device coordinates, as in LLFF, for forward-facing videos
+    """
+    len_time: int
+    timestamps: Optional[torch.Tensor]
+    subsample_time: float
+
+    def __init__(self,
+                 datadir: str,
+                 split: str,
+                 batch_size: Optional[int] = None,
+                 generator: Optional[torch.random.Generator] = None,
+                 downsample: float = 1.0,
+                 keyframes: bool = True,
+                 isg: bool = False,
+                 ist: bool = False):
+        if isg and ist:
+            raise ValueError("isg and ist weighting cannot both be True.")
+        self.isg = isg
+        self.ist = ist
+        self.downsample = downsample
+        self.near_far = [0.0, 1.0]
+        self.keyframes = keyframes
+        if self.keyframes:
+            self.keyframes_take_each = 30
+
+        images, camtoworlds, intrinsics, timestamps, median_images = load_llffvideo_frames(
+            datadir=datadir, split=split, keyframes_take_each=self.keyframes_take_each,
+            downsample=downsample, near_scaling=1.0)
+        gamma = 2e-2
+        if self.keyframes:
+            gamma = 1e-3
+        self.isg_weights = None
+        if self.isg:
+            self.isg_weights = (
+                dynerf_isg_weight(images, median_images, gamma)  # [num_cam, num_t, h, w]
+                .reshape(-1)
+            )
+            # Normalize into a probability distribution, to speed up sampling
+            self.isg_weights.div_(torch.sum(self.isg_weights))
+        self.ist_weights = None
+        if self.ist:
+            self.ist_weights = dynerf_ist_weight(images, num_cameras=median_images.shape[0]).reshape(-1)
+            # Normalize into a probability distribution, to speed up sampling
+            self.ist_weights.div_(torch.sum(self.ist_weights))
+
+        images = (images * 255).to(torch.uint8)
+        super().__init__(datadir=datadir,
+                         split=split,
+                         batch_size=batch_size,
+                         is_ndc=True,
+                         scene_bbox=torch.tensor([[-2.0, -2.0, -1.0], [2.0, 2.0, 1.0]]),
+                         generator=generator,
+                         intrinsics=intrinsics,
+                         images=images,
+                         camtoworlds=camtoworlds)
+        self.timestamps = timestamps
+        self.len_time = torch.amax(self.timestamps).item()
+        # self.len_time = 300  # This is true for the 10-second sequences from DyNerf
+
+        log.info(f"VideoLLFFDataset - Loaded {self.split} set from {self.datadir}: "
+                 f"{images.shape[0]} images of shape {images.shape[1]}x{images.shape[2]} with {images.shape[3]} "
+                 f"channels. {len(torch.unique(timestamps))} timestamps up to time={self.len_time}. "
+                 f"ISG={self.isg} - IST={self.ist}. {intrinsics}")
+
+    def fetch_data(self, index):
+        """Fetch the data (it maybe cached for multiple batches)."""
+        num_rays = self.batch_size
+        if self.isg and self.training:
+            image_id, x, y = gen_pixel_samples_weighted(
+                num_rays, self.isg_weights, self.intrinsics, self.generator)
+        elif self.ist and self.training:
+            image_id, x, y = gen_pixel_samples_weighted(
+                num_rays, self.ist_weights, self.intrinsics, self.generator)
+        else:
+            image_id, x, y = gen_pixel_samples(
+                self.training, self.images, index, num_rays, self.intrinsics, self.generator)
+
+        # generate rays
+        rgba = self.images[image_id, y, x] / 255.0  # (num_rays, 4)   this converts to f32
+        c2w = self.camtoworlds[image_id]            # (num_rays, 3, 4)
+        ts = self.timestamps[image_id]              # (num_rays or 1, )
+        camera_dirs = gen_camera_dirs(
+            x, y, self.intrinsics, self.OPENGL_CAMERA)  # [num_rays, 3]
+        # [n_cams, height, width, 3]
+        directions = (camera_dirs[:, None, :] * c2w[:, :3, :3]).sum(dim=-1)
+        origins = torch.broadcast_to(c2w[:, :3, -1], directions.shape)
+        viewdirs = directions
+        origins, viewdirs = ndc_rays_blender(
+            intrinsics=self.intrinsics, near=1.0, rays_o=origins, rays_d=viewdirs)
+
+        if self.training:
+            origins = torch.reshape(origins, (num_rays, 3))
+            viewdirs = torch.reshape(viewdirs, (num_rays, 3))
+            rgba = torch.reshape(rgba, (num_rays, 4))
+        else:
+            origins = torch.reshape(origins, (self.intrinsics.height, self.intrinsics.width, 3))
+            viewdirs = torch.reshape(viewdirs, (self.intrinsics.height, self.intrinsics.width, 3))
+            rgba = torch.reshape(rgba, (self.intrinsics.height, self.intrinsics.width, 4))
+            ts = ts.repeat(ts, self.intrinsics.height * self.intrinsics.width)  # (num_rays)
+
+        return {
+            "rgba": rgba,        # [h, w, 4] or [num_rays, 4]
+            "rays_o": origins,   # [h, w, 3] or [num_rays, 3]
+            "rays_d": viewdirs,  # [h, w, 3] or [num_rays, 3]
+            "timestamps": ts     # [h * w]   or [num_rays]
+        }
+
+    def preprocess(self, data):
+        """Process the fetched / cached data with randomness."""
+        rgba, rays_o, rays_d, timestamps = data["rgba"], data["rays_o"], data["rays_d"], data["timestamps"]
+        return {
+            "pixels": rgba,  # [n_rays, 3] or [h, w, 3]
+            "rays_o": rays_o,  # [n_rays,] or [h, w]
+            "rays_d": rays_d,  # [n_rays,] or [h, w]
+            "timestamps": timestamps,  # [n_rays,] or [h*w,]
+            "color_bkgd": None,  # [3,]
+            **{k: v for k, v in data.items() if k not in {"rgba", "rays_o", "rays_d", "timestamps"}},
+        }
 
 
 def dynerf_isg_weight(imgs, median_imgs, gamma):
-    # imgs is [num_cameras * num_frames, h, w, 3]
-    # median_imgs is [num_cameras, h, w, 3]
+    """
+    Calculates a weighting for every ray pointing to pixels in `imgs`.
+    :param imgs:
+        torch.Tensor[num_cameras * num_tsteps, h, w, 3]
+    :param median_imgs:
+        torch.Tensor[num_cameras, h, w, 3]
+    :param gamma:
+        A scalar
+    :return:
+        psidiff: valid probabilities in [0, 1]. a tensor of shape [num_cameras, num_tsteps, h, w].
+    """
     num_cameras, h, w, c = median_imgs.shape
-    differences = median_imgs[:, None, ...] - imgs.view(num_cameras, -1, h, w, c)  # [num_cameras, num_frames, h, w, 3]
+    differences = median_imgs[:, None, ...] - imgs.view(num_cameras, -1, h, w, c)  # [num_cameras, num_tsteps, h, w, 3]
     squarediff = torch.square_(differences)
     psidiff = squarediff / (squarediff + gamma**2)
-<<<<<<< HEAD
-    psidiff = (1 / 3) * torch.sum(psidiff, dim=-1)  # [num_cameras, num_frames, h, w]
+    psidiff = (1 / 3) * torch.sum(psidiff, dim=-1)  # [num_cameras, num_tsteps, h, w]
     return psidiff  # valid probabilities, each in [0, 1]
-=======
-    psidiff = (1./3) * torch.sum(psidiff, dim=-1)  # [num_cameras, num_frames, h, w]
-    return psidiff  # valid probabilities, each in [0, 1]
 
 
 def dynerf_ist_weight(imgs, num_cameras, alpha=0.1):
+    """
+    :param imgs:
+        torch.Tensor[num_cameras * num_tsteps, h, w, 3]
+    :param num_cameras:
+        int
+    :param alpha:
+    :return:
+        torch.Tensor[num_cameras, num_tsteps, h, 2]
+    """
     N, h, w, c = imgs.shape
-    frames = imgs.view(num_cameras, -1, h, w, c)  # [num_cameras, num_timesteps, h, w, 3]
-    num_timesteps = frames.shape[1]
-    shift_left = frames[:,1:,...]  # [num_cameras, num_timesteps - 1, h, w, 3]
-    shift_right = frames[:,0:-1,...]  # [num_cameras, num_timesteps - 1, h, w, 3]
-    shift_right = torch.cat([torch.zeros(num_cameras, 1, h, w, c), shift_right], dim=1)  # [num_cameras, num_timesteps, h, w, 3]
-    shift_left = torch.cat([shift_left, torch.zeros(num_cameras, 1, h, w, c)], dim=1)  # [num_cameras, num_timesteps, h, w, 3]
+    frames = imgs.view(num_cameras, -1, h, w, c)  # [num_cameras, num_tsteps, h, w, 3]
+    shift_left = frames[:, 1:, ...]  # [num_cameras, num_tsteps - 1, h, w, 3]
+    shift_right = frames[:, :-1, ...]  # [num_cameras, num_tsteps - 1, h, w, 3]
+    shift_right = torch.cat(
+        [torch.zeros(num_cameras, 1, h, w, c), shift_right],
+        dim=1)  # [num_cameras, num_tsteps, h, w, 3]
+    shift_left = torch.cat([shift_left, torch.zeros(num_cameras, 1, h, w, c)], dim=1)  # [num_cameras, num_tsteps, h, w, 3]
     left_difference = torch.abs(frames - shift_left)
     right_difference = torch.abs(frames - shift_right)
-    difference = torch.mean(0.5 * (left_difference + right_difference), dim=-1)  # [num_cameras, num_timesteps, h, w]
+    difference = torch.mean(0.5 * (left_difference + right_difference), dim=-1)  # [num_cameras, num_tsteps, h, w]
     difference = torch.clamp(difference, min=alpha)
-    return difference
->>>>>>> 2349cfe6
+    return difference