--- conflicted
+++ resolved
@@ -40,57 +40,29 @@
                  keyframes: bool = False, 
                  max_cameras: Optional[int] = None,
                  max_tsteps: Optional[int] = None,
-<<<<<<< HEAD
                  isg: bool = False,
-                 ist: bool = False,
                  is_contracted: bool = False,):
         self.keyframes = keyframes
         self.max_cameras = max_cameras
         self.max_tsteps = max_tsteps
         self.downsample = downsample
-        # self.near_far = [2.0, 6.0]
-        # self.keyframes = split == 'train' and max_tsteps is not None
-        if ist and isg:
-            raise ValueError("isg and ist cannot be both set.")
         self.isg = isg
-        self.ist = ist
-        self.is_contracted = is_contracted
-        if self.is_contracted:  # For the DyNerf videos
+        self.ist = False
+        if is_contracted:  # For the DyNerf videos
             per_cam_poses, per_cam_near_fars, intrinsics, videopaths = load_llffvideo_poses(
                 datadir, downsample=self.downsample, split=split, near_scaling=1.0)
-            poses, imgs, timestamps, median_imgs = load_llffvideo_data(
+            poses, imgs, timestamps, self.median_imgs = load_llffvideo_data(
                 videopaths=videopaths, cam_poses=per_cam_poses, intrinsics=intrinsics, split=split,
                 keyframes=keyframes, keyframes_take_each=30)
-            poses = poses.float()
+            self.poses = poses.float()
         else:
             frames, transform = load_360video_frames(datadir, split, max_cameras=self.max_cameras, max_tsteps=self.max_tsteps)
-            imgs, poses = load_360_images(frames, datadir, split, self.downsample)
-            median_imgs = calc_360_camera_medians(frames, imgs)
+            imgs, self.poses = load_360_images(frames, datadir, split, self.downsample)
+            self.median_imgs = calc_360_camera_medians(frames, imgs)
             timestamps = [parse_360_file_path(frame['file_path'])[0] for frame in frames]
             timestamps = torch.tensor(timestamps, dtype=torch.int32)
             intrinsics = load_360_intrinsics(transform, imgs, self.downsample)
-        rays_o, rays_d, imgs = create_360_rays(
-            imgs, poses, merge_all=split == 'train', intrinsics=intrinsics, is_blender_format=True)
-=======
-                 isg: bool = False):
-        self.max_cameras = max_cameras
-        self.max_tsteps = max_tsteps
-        self.downsample = downsample
-        self.near_far = [2.0, 6.0]
-        self.keyframes = split == 'train' and max_tsteps is not None
-        self.isg = isg
-        self.ist = False
-
-        frames, transform = load_360video_frames(datadir, split, self.max_cameras, self.max_tsteps)
-        imgs, self.poses = load_360_images(frames, datadir, split, self.downsample)
-
-        t_s = time.time()
-        self.median_imgs = calc_360_camera_medians(frames, imgs)
-        t_e = time.time()
-        log.info(f"Computed per-camera medians in {t_e - t_s:.2f}s")
->>>>>>> c878a729
-
-        intrinsics = load_360_intrinsics(transform, imgs, self.downsample)
+
         imgs = (imgs * 255).to(torch.uint8)
         if split == 'train':
             imgs = imgs.view(-1, imgs.shape[-1])
@@ -113,44 +85,29 @@
                          split=split,
                          batch_size=batch_size,
                          is_ndc=False,
-<<<<<<< HEAD
-                         is_contracted=self.is_contracted,
-                         scene_bbox=get_360_bbox(datadir, is_contracted=self.is_contracted),
-                         rays_o=rays_o,
-                         rays_d=rays_d,
-=======
-                         is_contracted=False,
-                         scene_bbox=get_360_bbox(datadir),
+                         is_contracted=is_contracted,
+                         scene_bbox=get_360_bbox(datadir, is_contracted=is_contracted),
                          rays_o=None,
                          rays_d=None,
->>>>>>> c878a729
                          intrinsics=intrinsics,
                          imgs=imgs,
                          sampling_weights=isg_weights
                          )
-<<<<<<< HEAD
-
-        
-=======
-        timestamps = [parse_360_file_path(frame['file_path'])[0] for frame in frames]
-        timestamps = torch.tensor(timestamps, dtype=torch.int32)
->>>>>>> c878a729
-        self.len_time = torch.amax(timestamps).item()
+
+        if "lego" in datadir:
+            self.len_time = torch.amax(timestamps).item()
+        else:
+            self.len_time = 300
         if self.split == 'train':
             self.timestamps = timestamps[:, None, None].repeat(
                 1, intrinsics.height, intrinsics.width).reshape(-1)  # [n_frames * h * w]
         else:
             self.timestamps = timestamps
 
-<<<<<<< HEAD
         log.info(f"Video360Dataset contracted{self.is_contracted} - Loaded {self.split} set from {self.datadir}: "
-                 f"{poses.shape[0]} images of size {self.img_h}x{self.img_w} and "
-=======
-        log.info(f"Video360Dataset - Loaded {self.split} set from {self.datadir}: "
                  f"{self.poses.shape[0]} images of size {self.img_h}x{self.img_w} and "
->>>>>>> c878a729
                  f"{imgs.shape[-1]} channels. "
-                 f"{len(torch.unique(timestamps))} timestamps up to time={torch.max(timestamps)}. "
+                 f"{len(torch.unique(timestamps))} timestamps up to time={self.len_time}. "
                  f"ISG={self.isg} - IST={self.ist} - "
                  f"{intrinsics}")
 
@@ -169,18 +126,9 @@
         log.info(f"Switched from ISG to IST weights (computed in {t_e - t_s:.2f}s).")
 
     def __getitem__(self, index):
-<<<<<<< HEAD
-        if self.split == 'train' and self.isg_weights is not None:
-            out, idxs = super().__getitem__(index, weights=self.isg_weights, return_idxs=True)
-        elif self.split == 'train' and self.ist_weights is not None:
-            out, idxs = super().__getitem__(index, weights=self.ist_weights, return_idxs=True)
-        else:
-            out = super().__getitem__(index)
-=======
         h = self.intrinsics.height
         w = self.intrinsics.width
         dev = "cpu"
->>>>>>> c878a729
         if self.split == 'train':
             index = self.get_rand_ids(index)
             image_id = torch.div(index, h * w, rounding_mode='floor')
@@ -290,14 +238,6 @@
         self.isg = isg
         self.ist = False
         self.downsample = downsample
-<<<<<<< HEAD
-        self.patch_size = patch_size
-        # self.near_far = [0.0, 1.0]
-        self.extra_views = split == 'train' and extra_views
-        self.patchloader = None
-=======
-        self.near_far = [0.0, 1.0]
->>>>>>> c878a729
 
         per_cam_poses, per_cam_near_fars, intrinsics, videopaths = load_llffvideo_poses(
             datadir, downsample=self.downsample, split=split, near_scaling=1.0)
@@ -312,20 +252,6 @@
             imgs = imgs.view(-1, intrinsics.height * intrinsics.width, imgs.shape[-1])
         isg_weights = None
         if self.isg:
-<<<<<<< HEAD
-            isg_weights = dynerf_isg_weight(imgs, median_imgs, gamma)
-            self.isg_weights = isg_weights.reshape(-1)
-            self.isg_weights = self.isg_weights / torch.sum(isg_weights)  # Normalize into a probability distribution, to speed up sampling
-        if self.ist:
-            ist_weights = dynerf_ist_weight(imgs, num_cameras=median_imgs.shape[0])
-            self.ist_weights = ist_weights.reshape(-1)
-            self.ist_weights = self.ist_weights / torch.sum(ist_weights)  # Normalize into a probability distribution, to speed up sampling
-        print(f'isg is {isg}, ist is {ist}')
-        poses = poses.float()
-        print("imgs", imgs.shape, "poses", poses.shape)
-        rays_o, rays_d, imgs = create_llff_rays(
-            imgs=imgs, poses=poses, intrinsics=intrinsics, merge_all=split == 'train')  # [-1, 3]
-=======
             t_s = time.time()
             gamma = 1e-3 if self.keyframes else 2e-2
             isg_weights = dynerf_isg_weight(
@@ -337,7 +263,6 @@
             t_e = time.time()
             log.info(f"Computed {isg_weights.shape[0]} ISG weights in {t_e - t_s:.2f}s.")
 
->>>>>>> c878a729
         super().__init__(datadir=datadir,
                          split=split,
                          scene_bbox=self.init_bbox(),
