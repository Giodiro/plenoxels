--- conflicted
+++ resolved
@@ -157,13 +157,11 @@
 
         directions = (camera_dirs[:, None, :] * c2w[:, :3, :3]).sum(dim=-1)
         origins = torch.broadcast_to(c2w[:, :3, -1], directions.shape)
-<<<<<<< HEAD
+        # Not sure what this is for...
         viewdirs = directions / torch.linalg.norm(
             directions, dim=-1, keepdims=True
         )
 
-=======
->>>>>>> e82f7a77
         return {
             "rays_o": origins.reshape(-1, 3),
             "rays_d": directions.reshape(-1, 3),
