import glob
import json
import logging as log
import math
import os
import time
from collections import defaultdict
from typing import Optional, List, Tuple, Any

import numpy as np
import torch

from .base_dataset import BaseDataset
from .data_loading import parallel_load_images
from .intrinsics import Intrinsics
from .llff_dataset import load_llff_poses_helper
from .ray_utils import gen_camera_dirs, ndc_rays_blender
from .synthetic_nerf_dataset import (
    load_360_images, load_360_intrinsics,
    get_360_bbox
)


class Video360Dataset(BaseDataset):
    len_time: int
    max_cameras: Optional[int]
    max_tsteps: Optional[int]
    timestamps: Optional[torch.Tensor]

    def __init__(self,
                 datadir: str,
                 split: str,
                 batch_size: Optional[int] = None,
                 downsample: float = 1.0,
                 keyframes: bool = False,
                 max_cameras: Optional[int] = None,
                 max_tsteps: Optional[int] = None,
                 isg: bool = False,
                 is_contracted: bool = False,
                 is_ndc: bool = False):
        self.keyframes = keyframes
        self.max_cameras = max_cameras
        self.max_tsteps = max_tsteps
        self.downsample = downsample
        self.isg = isg
        self.ist = False
        self.lookup_time = False
        self.per_cam_near_fars = None
        self.global_translation = torch.tensor([0, 0, 0])
        self.global_scale = torch.tensor([1, 1, 1])
        dset_type = None
        if is_contracted and is_ndc:
            raise ValueError("Options 'is_contracted' and 'is_ndc' are exclusive.")
        if "lego" in datadir:
            dset_type = "synthetic"
        else:
            dset_type = "llff"

        if dset_type == "llff":
            per_cam_poses, self.per_cam_near_fars, intrinsics, videopaths = load_llffvideo_poses(
                datadir, downsample=self.downsample, split=split, near_scaling=1.0)
            poses, imgs, timestamps, self.median_imgs = load_llffvideo_data(
                videopaths=videopaths, cam_poses=per_cam_poses, intrinsics=intrinsics, split=split,
                keyframes=keyframes, keyframes_take_each=30)
            self.poses = poses.float()
            self.per_cam_near_fars = self.per_cam_near_fars.float()
<<<<<<< HEAD
            log.info(f'per_cam_near_fars is {self.per_cam_near_fars}')
=======
            # TODO: tune these for each specific video
            self.global_translation = torch.tensor([0, 0, 2])
            self.global_scale = torch.tensor([1, 1, 1])
            print(f'per_cam_near_fars is {self.per_cam_near_fars}, with global translation {self.global_translation} and scale {self.global_scale}')
>>>>>>> 88f6fa52
        elif dset_type == "synthetic":
            frames, transform = load_360video_frames(datadir, split, max_cameras=self.max_cameras, max_tsteps=self.max_tsteps)
            imgs, self.poses = load_360_images(frames, datadir, split, self.downsample)
            self.median_imgs = calc_360_camera_medians(frames, imgs)
            timestamps = [parse_360_file_path(frame['file_path'])[0] for frame in frames]
            timestamps = torch.tensor(timestamps, dtype=torch.int32)
            intrinsics = load_360_intrinsics(transform, imgs, self.downsample)
        else:
            raise ValueError(datadir)

        imgs = (imgs * 255).to(torch.uint8)
        if split == 'train':
            imgs = imgs.view(-1, imgs.shape[-1])
        else:
            imgs = imgs.view(-1, intrinsics.height * intrinsics.width, imgs.shape[-1])

        isg_weights = None
        if self.isg:
            t_s = time.time()
            gamma = 1e-3 if self.keyframes else 2e-2
            isg_weights = dynerf_isg_weight(
                imgs.view(-1, intrinsics.height, intrinsics.width, imgs.shape[-1]),
                self.median_imgs,
                gamma)
            # Normalize into a probability distribution, to speed up sampling
            isg_weights = (isg_weights.reshape(-1) / torch.sum(isg_weights))
            t_e = time.time()
            log.info(f"Computed {isg_weights.shape[0]} ISG weights in {t_e - t_s:.2f}s.")

        super().__init__(datadir=datadir,
                         split=split,
                         batch_size=batch_size,
                         is_ndc=is_ndc,
                         is_contracted=is_contracted,
                         scene_bbox=get_360_bbox(datadir, is_contracted=is_contracted),
                         rays_o=None,
                         rays_d=None,
                         intrinsics=intrinsics,
                         imgs=imgs,
                         sampling_weights=isg_weights
                         )

        if dset_type == "synthetic":
            self.len_time = torch.amax(timestamps).item()
        elif dset_type == "llff":
            self.len_time = 299
        if self.split == 'train':
            self.timestamps = timestamps[:, None, None].repeat(
                1, intrinsics.height, intrinsics.width).reshape(-1)  # [n_frames * h * w]
        else:
            self.timestamps = timestamps

        log.info(f"VideoDataset contracted={self.is_contracted}, ndc={self.is_ndc} - Loaded {self.split} set from {self.datadir}: "
                 f"{self.poses.shape[0]} images of size {self.img_h}x{self.img_w} and "
                 f"{imgs.shape[-1]} channels. "
                 f"{len(torch.unique(timestamps))} timestamps up to time={self.len_time}. "
                 f"ISG={self.isg} - IST={self.ist} - "
                 f"{intrinsics}")

    def enable_isg(self):
        self.isg = True
        self.ist = False
        t_s = time.time()
        gamma = 1e-3 if self.keyframes else 2e-2
        isg_weights = dynerf_isg_weight(
            self.imgs.view(-1, self.img_h, self.img_w, self.imgs.shape[-1]),
            self.median_imgs, gamma)
        # Normalize into a probability distribution, to speed up sampling
        isg_weights = (isg_weights.reshape(-1) / torch.sum(isg_weights))
        self.sampling_weights = isg_weights
        t_e = time.time()
        log.info(f"Enabled ISG weights (computed in {t_e - t_s:.2f}s).")

    def switch_isg2ist(self):
        del self.sampling_weights
        self.isg = False
        self.ist = True
        t_s = time.time()
        ist_weights = dynerf_ist_weight(
            self.imgs.view(-1, self.img_h, self.img_w, self.imgs.shape[-1]),
            num_cameras=self.median_imgs.shape[0])
        # Normalize into a probability distribution, to speed up sampling
        ist_weights = (ist_weights.reshape(-1) / torch.sum(ist_weights))
        self.sampling_weights = ist_weights
        t_e = time.time()
        log.info(f"Switched from ISG to IST weights (computed in {t_e - t_s:.2f}s).")

    def __getitem__(self, index):
        h = self.intrinsics.height
        w = self.intrinsics.width
        dev = "cpu"
        if self.split == 'train':
            index = self.get_rand_ids(index)
            image_id = torch.div(index, h * w, rounding_mode='floor')
            y = torch.remainder(index, h * w).div(w, rounding_mode='floor')
            x = torch.remainder(index, h * w).remainder(w)
        else:
            image_id = [index]
            x, y = torch.meshgrid(
                torch.arange(w, device=dev),
                torch.arange(h, device=dev),
                indexing="xy",
            )
            x = x.flatten()
            y = y.flatten()
        near_fars = None
        if self.per_cam_near_fars is not None:
            if self.split == 'train':
                num_frames_per_camera = len(self.imgs) // (len(self.per_cam_near_fars) * h * w)
                camera_id = torch.div(image_id, num_frames_per_camera, rounding_mode='floor')  # [num_rays]
                near_fars = self.per_cam_near_fars[camera_id, :]
            else:
                near_fars = self.per_cam_near_fars  # Only one test camera

        rgba = self.imgs[index] / 255.0  # (num_rays, 4)   this converts to f32
        c2w = self.poses[image_id]       # (num_rays, 3, 4)
        ts = self.timestamps[index]      # (num_rays or 1, )
        camera_dirs = gen_camera_dirs(
            x, y, self.intrinsics, True)  # [num_rays, 3]

        directions = (camera_dirs[:, None, :] * c2w[:, :3, :3]).sum(dim=-1)
        origins = torch.broadcast_to(c2w[:, :3, -1], directions.shape)
        if self.is_ndc:
            origins, directions = ndc_rays_blender(
                intrinsics=self.intrinsics, near=1.0, rays_o=origins, rays_d=directions)
        return {
            "rays_o": origins.reshape(-1, 3),
            "rays_d": directions.reshape(-1, 3),
            "imgs": rgba.reshape(-1, rgba.shape[-1]),
            "timestamps": ts,
            "near_far": near_fars,
        }


def parse_360_file_path(fp):
    timestamp = int(fp.split('t')[-1].split('_')[0])
    pose_id = int(fp.split('r')[-1])
    return timestamp, pose_id


def load_360video_frames(datadir, split, max_cameras: int, max_tsteps: Optional[int]) -> Tuple[Any, Any]:
    with open(os.path.join(datadir, f"transforms_{split}.json"), 'r') as fp:
        meta = json.load(fp)
    frames = meta['frames']

    timestamps = set()
    pose_ids = set()
    fpath2poseid = defaultdict(list)
    for frame in frames:
        timestamp, pose_id = parse_360_file_path(frame['file_path'])
        timestamps.add(timestamp)
        pose_ids.add(pose_id)
        fpath2poseid[frame['file_path']].append(pose_id)
    timestamps = sorted(timestamps)
    pose_ids = sorted(pose_ids)

    num_poses = min(len(pose_ids), max_cameras or len(pose_ids))
    subsample_poses = int(round(len(pose_ids) / num_poses))
    pose_ids = set(pose_ids[::subsample_poses])

    num_timestamps = min(len(timestamps), max_tsteps or len(timestamps))
    subsample_time = int(math.floor(len(timestamps) / (num_timestamps - 1)))
    timestamps = set(timestamps[::subsample_time])
    log.info(f"Selected subset of timestamps: {timestamps}")
    sub_frames = []
    for frame in frames:
        timestamp, pose_id = parse_360_file_path(frame['file_path'])
        if timestamp in timestamps and pose_id in pose_ids:
            sub_frames.append(frame)
    # We need frames to be sorted by pose_id
    sub_frames = sorted(sub_frames, key=lambda f: fpath2poseid[f['file_path']])

    return sub_frames, meta


def calc_360_camera_medians(frames, imgs):
    """
    frames: N
    imgs: [N, H, W, C]
    :return
        median_images [num_poses, H, W, C]
    """
    # imgs are sorted by pose_id. We need to find out how many pose_ids there are,
    # and then reshape and compute medians.
    num_pose_ids = len(np.unique([parse_360_file_path(frame['file_path'])[1] for frame in frames]))
    imgs = imgs.view(num_pose_ids, -1, *imgs.shape[1:])
    median_images = torch.median(imgs, dim=1).values
    return median_images


class VideoLLFFDataset(BaseDataset):
    """This version uses normalized device coordinates, as in LLFF, for forward-facing videos
    """
    len_time: int
    timestamps: Optional[torch.Tensor]
    subsample_time: float

    def __init__(self,
                 datadir,
                 split: str,
                 batch_size: Optional[int] = None,
                 downsample=1.0,
                 keyframes=True,
                 isg=False,):
        self.keyframes = keyframes
        # self.is_contracted = True  # Use contraction rather than NDC by default
        self.isg = isg
        self.ist = False
        self.downsample = downsample

        per_cam_poses, per_cam_near_fars, intrinsics, videopaths = load_llffvideo_poses(
            datadir, downsample=self.downsample, split=split, near_scaling=1.0)
        poses, imgs, timestamps, self.median_imgs = load_llffvideo_data(
            videopaths=videopaths, cam_poses=per_cam_poses, intrinsics=intrinsics, split=split,
            keyframes=keyframes, keyframes_take_each=30)

        imgs = (imgs * 255).to(torch.uint8)
        if split == 'train':
            imgs = imgs.view(-1, imgs.shape[-1])
        else:
            imgs = imgs.view(-1, intrinsics.height * intrinsics.width, imgs.shape[-1])
        isg_weights = None
        if self.isg:
            t_s = time.time()
            gamma = 1e-3 if self.keyframes else 2e-2
            isg_weights = dynerf_isg_weight(
                imgs.view(-1, intrinsics.height, intrinsics.width, imgs.shape[-1]),
                self.median_imgs,
                gamma)
            # Normalize into a probability distribution, to speed up sampling
            isg_weights = (isg_weights.reshape(-1) / torch.sum(isg_weights))
            t_e = time.time()
            log.info(f"Computed {isg_weights.shape[0]} ISG weights in {t_e - t_s:.2f}s.")

        super().__init__(datadir=datadir,
                         split=split,
                         scene_bbox=self.init_bbox(),
                         is_ndc=True,
                        #  is_contracted=self.is_contracted,
                         batch_size=batch_size,
                         imgs=imgs,
                         rays_o=None,
                         rays_d=None,
                         intrinsics=intrinsics,
                         sampling_weights=isg_weights)
        self.len_time = 300  # This is true for the 10-second sequences from DyNerf
        if self.split == 'train':
            self.timestamps = timestamps[:, None, None].repeat(
                1, intrinsics.height, intrinsics.width).reshape(-1)  # [n_frames * h * w]
        else:
            self.timestamps = timestamps

        log.info(f"VideoLLFFDataset - Loaded {self.split} set from {self.datadir}: "
                 f"{len(poses)} images of shape {self.img_h}x{self.img_w} with {imgs.shape[-1]} "
                 f"channels. {len(torch.unique(timestamps))} timestamps up to "
                 f"time={torch.max(timestamps)}. {intrinsics}")

    def init_bbox(self):
        if self.is_contracted:
            return torch.tensor([[-2.0, -2.0, -2.0], [2.0, 2.0, 2.0]])
        else:
            return torch.tensor([[-2.0, -2.0, -1.0], [2.0, 2.0, 1.0]])

    def switch_isg2ist(self):
        del self.sampling_weights
        self.isg = False
        self.ist = True
        t_s = time.time()
        ist_weights = dynerf_ist_weight(
            self.imgs.view(-1, self.img_h, self.img_w, self.imgs.shape[-1]),
            num_cameras=self.median_imgs.shape[0])
        # Normalize into a probability distribution, to speed up sampling
        ist_weights = (ist_weights.reshape(-1) / torch.sum(ist_weights))
        self.sampling_weights = ist_weights
        t_e = time.time()
        log.info(f"Switched from ISG to IST weights (computed in {t_e - t_s:.2f}s).")

    def __getitem__(self, index):
        h = self.intrinsics.height
        w = self.intrinsics.width
        dev = "cpu"
        if self.split == 'train':
            index = self.get_rand_ids(index)
            image_id = torch.div(index, h * w, rounding_mode='floor')
            y = torch.remainder(index, h * w).div(w, rounding_mode='floor')
            x = torch.remainder(index, h * w).remainder(w)
        else:
            image_id = [index]
            x, y = torch.meshgrid(
                torch.arange(w, device=dev),
                torch.arange(h, device=dev),
                indexing="xy",
            )
            x = x.flatten()
            y = y.flatten()

        rgba = self.imgs[index] / 255.0  # (num_rays, 4)   this converts to f32
        c2w = self.poses[image_id]       # (num_rays, 3, 4)
        ts = self.timestamps[index]      # (num_rays or 1, )
        camera_dirs = gen_camera_dirs(
            x, y, self.intrinsics, True)  # [num_rays, 3]

        directions = (camera_dirs[:, None, :] * c2w[:, :3, :3]).sum(dim=-1)
        origins = torch.broadcast_to(c2w[:, :3, -1], directions.shape)
        origins, directions = ndc_rays_blender(
            intrinsics=self.intrinsics, near=1.0, rays_o=origins, rays_d=directions)

        return {
            "rays_o": origins.reshape(-1, 3),
            "rays_d": directions.reshape(-1, 3),
            "imgs": rgba.reshape(-1, rgba.shape[-1]),
            "timestamps": ts,
        }


def load_llffvideo_poses(datadir: str,
                         downsample: float,
                         split: str,
                         near_scaling: float) -> Tuple[torch.Tensor, torch.Tensor, Intrinsics, List[str]]:
    """

    :return:
     - poses: a list with one item per each timestamp, pose combination (note that the poses
        are the same across timestamps).
     - imgs: a tensor of shape [N, H, W, 3] where N=timestamps * num_cameras
     - intrinsics
     - timestamps: a tensor of shape [N] indicating which timestamp each frame belongs to.
     - near_fars: a numpy array of shape [num_cameras, 2]
    """

    poses, near_fars, intrinsics = load_llff_poses_helper(datadir, downsample, near_scaling)

    videopaths = np.array(glob.glob(os.path.join(datadir, '*.mp4')))  # [n_cameras]
    assert poses.shape[0] == len(videopaths), \
        'Mismatch between number of cameras and number of poses!'
    videopaths.sort()

    # The first camera is reserved for testing, following https://github.com/facebookresearch/Neural_3D_Video/releases/tag/v1.0
    if split == 'train':
        split_ids = np.arange(1, poses.shape[0])
    else:
        split_ids = np.array([0])
        # split_ids = np.array([1])  # Try evaluating on a train view
    poses = torch.from_numpy(poses[split_ids])
    near_fars = torch.from_numpy(near_fars[split_ids])
    videopaths = videopaths[split_ids].tolist()

    return poses, near_fars, intrinsics, videopaths


def load_llffvideo_data(videopaths: List[str],
                        cam_poses: torch.Tensor,
                        intrinsics: Intrinsics,
                        split: str,
                        keyframes: bool,
                        keyframes_take_each: Optional[int] = None,
                        ) -> Tuple[torch.Tensor, torch.Tensor, torch.Tensor, torch.Tensor]:
    if keyframes and (keyframes_take_each is None or keyframes_take_each < 1):
        raise ValueError(f"'keyframes_take_each' must be a positive number, "
                         f"but is {keyframes_take_each}.")

    loaded = parallel_load_images(
        dset_type="video",
        tqdm_title=f"Loading {split} data",
        num_images=len(videopaths),
        paths=videopaths,
        poses=cam_poses,
        out_h=intrinsics.height,
        out_w=intrinsics.width,
        load_every=keyframes_take_each if keyframes else 1,
    )
    imgs, poses, median_imgs, timestamps = zip(*loaded)
    # Stack everything together
    timestamps = torch.cat(timestamps, 0)  # [N]
    poses = torch.cat(poses, 0)            # [N, 3, 4]
    imgs = torch.cat(imgs, 0)              # [N, h, w, 3]
    median_imgs = torch.stack(median_imgs, 0)  # [num_cameras, h, w, 3]

    return poses, imgs, timestamps, median_imgs


def dynerf_isg_weight(imgs, median_imgs, gamma):
    # imgs is [num_cameras * num_frames, h, w, 3]
    # median_imgs is [num_cameras, h, w, 3]
    num_cameras, h, w, c = median_imgs.shape
    differences = median_imgs[:, None, ...] - imgs.view(num_cameras, -1, h, w, c)  # [num_cameras, num_frames, h, w, 3]
    squarediff = torch.square_(differences)
    psidiff = squarediff.div_(squarediff + gamma**2)
    psidiff = (1./3) * torch.sum(psidiff, dim=-1)  # [num_cameras, num_frames, h, w]
    return psidiff  # valid probabilities, each in [0, 1]


def dynerf_ist_weight(imgs, num_cameras, alpha=0.1, frame_shift=25):  # DyNerf uses alpha=0.1
    N, h, w, c = imgs.shape
    frames = imgs.view(num_cameras, -1, h, w, c)  # [num_cameras, num_timesteps, h, w, 3]
    max_diff = None
    shifts = list(range(frame_shift + 1))[1:]
    for shift in shifts:
        shift_left = torch.cat([frames[:,shift:,...], torch.zeros(num_cameras, shift, h, w, c)], dim=1)
        shift_right = torch.cat([torch.zeros(num_cameras, shift, h, w, c), frames[:,:-shift,...]], dim=1)
        mymax = torch.maximum(torch.abs_(shift_left - frames), torch.abs_(shift_right - frames))
        if max_diff is None:
            max_diff = mymax
        else:
            max_diff = torch.maximum(max_diff, mymax)  # [num_timesteps, h, w, 3]
    max_diff = torch.mean(max_diff, dim=-1)  # [num_timesteps, h, w]
    max_diff = max_diff.clamp_(min=alpha)
    return max_diff<|MERGE_RESOLUTION|>--- conflicted
+++ resolved
@@ -64,14 +64,11 @@
                 keyframes=keyframes, keyframes_take_each=30)
             self.poses = poses.float()
             self.per_cam_near_fars = self.per_cam_near_fars.float()
-<<<<<<< HEAD
-            log.info(f'per_cam_near_fars is {self.per_cam_near_fars}')
-=======
             # TODO: tune these for each specific video
             self.global_translation = torch.tensor([0, 0, 2])
             self.global_scale = torch.tensor([1, 1, 1])
-            print(f'per_cam_near_fars is {self.per_cam_near_fars}, with global translation {self.global_translation} and scale {self.global_scale}')
->>>>>>> 88f6fa52
+            log.info(f'per_cam_near_fars is {self.per_cam_near_fars}, with global translation '
+                     f'{self.global_translation} and scale {self.global_scale}')
         elif dset_type == "synthetic":
             frames, transform = load_360video_frames(datadir, split, max_cameras=self.max_cameras, max_tsteps=self.max_tsteps)
             imgs, self.poses = load_360_images(frames, datadir, split, self.downsample)
