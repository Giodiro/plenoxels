import json
import logging as log
import os
from typing import Tuple, Optional, Any

import numpy as np
import torch

from .data_loading import parallel_load_images
from .ray_utils import get_rays, get_ray_directions, generate_hemispherical_orbit
from .intrinsics import Intrinsics
from .base_dataset import BaseDataset
from .patchloader import PatchLoader

# y indexes from top to bottom so flip it
# camera looks along negative z axis so flip that also
blender2opencv = torch.tensor([
    [1, 0, 0, 0], [0, -1, 0, 0], [0, 0, -1, 0], [0, 0, 0, 1]], dtype=torch.float32)


class SyntheticNerfDataset(BaseDataset):
    patchloader: Optional[PatchLoader]

    def __init__(self,
                 datadir,
                 split: str,
                 dset_id: int,
                 batch_size: Optional[int] = None,
                 downsample: float = 1.0,
                 resolution: Optional[int] = 512,
                 max_frames: Optional[int] = None,
                 patch_size: Optional[int] = 8,
                 extra_views: bool = False):

        self.downsample = downsample
        self.resolution = (resolution, resolution)
        self.max_frames = max_frames
        self.patch_size = patch_size
        self.dset_id = dset_id
        self.near_far = [2.0, 6.0]
        self.extra_views = split == 'train' and extra_views
        self.patchloader = None

        frames, transform = load_360_frames(datadir, split, self.max_frames)
        imgs, poses = load_360_images(frames, datadir, split, self.downsample, self.resolution)
        intrinsics = load_360_intrinsics(transform, imgs, self.downsample)
        rays_o, rays_d, imgs = create_360_rays(
            imgs, poses, merge_all=split == 'train', intrinsics=intrinsics, is_blender_format=True)
        super().__init__(datadir=datadir,
                         split=split,
                         scene_bbox=get_360_bbox(datadir, is_contracted=False),   # Can set to True to test contraction
                         is_ndc=False,
<<<<<<< HEAD
                         is_contracted=False,  # Can set to True to test contraction
                         generator=generator,
=======
>>>>>>> 97cfae7e
                         batch_size=batch_size,
                         imgs=imgs,
                         rays_o=rays_o,
                         rays_d=rays_d,
                         intrinsics=intrinsics)

        if self.extra_views:
            extra_poses = generate_hemispherical_orbit(poses, n_frames=120)
            extra_rays_o, extra_rays_d, _ = create_360_rays(
                imgs=None, poses=extra_poses, merge_all=False, intrinsics=intrinsics,
                is_blender_format=True)
            extra_rays_o = extra_rays_o.view(-1, self.img_h, self.img_w, 3)
            extra_rays_d = extra_rays_d.view(-1, self.img_h, self.img_w, 3)
            self.patchloader = PatchLoader(extra_rays_o, extra_rays_d, len_time=None,
                                           batch_size=self.batch_size, patch_size=self.patch_size,
                                           generator=self.generator)
        log.info(f"SyntheticNerfDataset - Loaded {split} set from {datadir}: {len(poses)} images of size "
                 f"{self.img_h}x{self.img_w} and {imgs.shape[-1]} channels. {intrinsics}")

    def __getitem__(self, index):
        out = super().__getitem__(index)
        out["dset_id"] = self.dset_id
        if self.split == 'train' and self.extra_views:
            out.update(self.patchloader[index])
        return out


def get_360_bbox(datadir, is_contracted=False):
    if is_contracted:
        radius = 2
    elif "ship" in datadir:
        radius = 1.5
    else:
        radius = 1.3
    return torch.tensor([[-radius, -radius, -radius], [radius, radius, radius]])


def create_360_rays(
              imgs,
              poses,
              merge_all: bool,
              intrinsics: Intrinsics,
              is_blender_format: bool = True) -> Tuple[torch.Tensor, torch.Tensor, torch.Tensor]:
    directions = get_ray_directions(intrinsics)  # [H, W, 3]
    directions = directions / torch.norm(directions, dim=-1, keepdim=True)
    num_frames = poses.shape[0]

    all_rays_o, all_rays_d = [], []
    for i in range(num_frames):
        pose_opencv = poses[i]
        if is_blender_format:
            pose_opencv = pose_opencv @ blender2opencv
        rays_o, rays_d = get_rays(directions, pose_opencv)  # h*w, 3
        all_rays_o.append(rays_o)
        all_rays_d.append(rays_d)

    all_rays_o = torch.cat(all_rays_o, 0).to(dtype=torch.float32)  # [n_frames * h * w, 3]
    all_rays_d = torch.cat(all_rays_d, 0).to(dtype=torch.float32)  # [n_frames * h * w, 3]
    if imgs is not None:
        imgs = imgs.view(-1, imgs.shape[-1]).to(dtype=torch.float32)   # [N*H*W, 3/4]
    if not merge_all:
        num_pixels = intrinsics.height * intrinsics.width
        if imgs is not None:
            imgs = imgs.view(num_frames, num_pixels, -1)  # [N, H*W, 3/4]
        all_rays_o = all_rays_o.view(num_frames, num_pixels, 3)  # [N, H*W, 3]
        all_rays_d = all_rays_d.view(num_frames, num_pixels, 3)  # [N, H*W, 3]
    return all_rays_o, all_rays_d, imgs


def load_360_frames(datadir, split, max_frames: int) -> Tuple[Any, Any]:
    with open(os.path.join(datadir, f"transforms_{split}.json"), 'r') as f:
        meta = json.load(f)
        frames = meta['frames']

        # Subsample frames
        tot_frames = len(frames)
        num_frames = min(tot_frames, max_frames or tot_frames)
        if split == 'train' or split == 'test':
            subsample = int(round(tot_frames / num_frames))
            frame_ids = np.arange(tot_frames)[::subsample]
            if subsample > 1:
                log.info(f"Subsampling {split} set to 1 every {subsample} images.")
        else:
            frame_ids = np.arange(num_frames)
        frames = np.take(frames, frame_ids).tolist()
    return frames, meta


def load_360_images(frames, datadir, split, downsample, resolution=(None, None)) -> Tuple[torch.Tensor, torch.Tensor]:
    img_poses = parallel_load_images(
        dset_type="synthetic",
        tqdm_title=f'Loading {split} data',
        num_images=len(frames),
        frames=frames,
        data_dir=datadir,
        out_h=None,
        out_w=None,
        downsample=downsample,
        resolution=resolution,
    )
    imgs, poses = zip(*img_poses)
    imgs = torch.stack(imgs, 0)  # [N, H, W, 3/4]
    poses = torch.stack(poses, 0)  # [N, ????]
    return imgs, poses


def load_360_intrinsics(transform, imgs, downsample) -> Intrinsics:
    height = imgs[0].shape[0]
    width = imgs[0].shape[1]
    # load intrinsics
    if 'fl_x' in transform or 'fl_y' in transform:
        fl_x = (transform['fl_x'] if 'fl_x' in transform else transform['fl_y']) / downsample
        fl_y = (transform['fl_y'] if 'fl_y' in transform else transform['fl_x']) / downsample
    elif 'camera_angle_x' in transform or 'camera_angle_y' in transform:
        # blender, assert in radians. already downscaled since we use H/W
        fl_x = width / (2 * np.tan(transform['camera_angle_x'] / 2)) if 'camera_angle_x' in transform else None
        fl_y = height / (2 * np.tan(transform['camera_angle_y'] / 2)) if 'camera_angle_y' in transform else None
        if fl_x is None:
            fl_x = fl_y
        if fl_y is None:
            fl_y = fl_x
    else:
        raise RuntimeError('Failed to load focal length, please check the transforms.json!')

    cx = (transform['cx'] / downsample) if 'cx' in transform else (width / 2)
    cy = (transform['cy'] / downsample) if 'cy' in transform else (height / 2)
    return Intrinsics(height=height, width=width, focal_x=fl_x, focal_y=fl_y, center_x=cx, center_y=cy)<|MERGE_RESOLUTION|>--- conflicted
+++ resolved
@@ -50,11 +50,7 @@
                          split=split,
                          scene_bbox=get_360_bbox(datadir, is_contracted=False),   # Can set to True to test contraction
                          is_ndc=False,
-<<<<<<< HEAD
                          is_contracted=False,  # Can set to True to test contraction
-                         generator=generator,
-=======
->>>>>>> 97cfae7e
                          batch_size=batch_size,
                          imgs=imgs,
                          rays_o=rays_o,
