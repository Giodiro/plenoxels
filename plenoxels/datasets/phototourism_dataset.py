import logging as log

import numpy as np
import torch
from typing import Optional, List, Tuple, Union
import os
import glob
import pandas as pd

from plenoxels.datasets.base_dataset import BaseDataset
from plenoxels.datasets.colmap_utils import read_images_binary, read_cameras_binary
from plenoxels.datasets.data_loading import parallel_load_images
from plenoxels.datasets.intrinsics import Intrinsics
<<<<<<< HEAD
from plenoxels.datasets.ray_utils import gen_camera_dirs, ndc_rays_blender
=======
from plenoxels.datasets.ray_utils import gen_camera_dirs
from plenoxels.ops.bbox_colliders import intersect_with_aabb
>>>>>>> b18c0637


class PhotoTourismDataset(BaseDataset):
    """This version uses normalized device coordinates, as in LLFF, for forward-facing videos
    """
    len_time: int
    timestamps: Optional[torch.Tensor]

    def __init__(self,
                 datadir: str,
                 split: str,
                 batch_size: Optional[int] = None,
                 downsample: float = 1.0,
                 scale_factor: float = 3.0,
                 contraction: bool = False,
                 ndc: bool = False,
                 scene_bbox: Optional[List] = None,
                 near_scaling: float = 0.9,
                 ndc_far: float = 2.6,
                 orientation_method: str = "up",
                 center_poses: bool = True,
                 auto_scale_poses: bool = True):
        self.orientation_method = orientation_method
        self.center_poses = center_poses
        self.auto_scale_poses = auto_scale_poses
        self.scale_factor = scale_factor
        self.ndc_far = ndc_far

        if scene_bbox is None:
            raise ValueError("Must specify scene_bbox")
        scene_bbox = torch.tensor(scene_bbox)
        self.poses, intrinsics, file_names = load_pt_metadata(
            datadir=datadir, orientation_method=orientation_method, center_poses=center_poses,
            auto_scale_poses=auto_scale_poses, scale_factor=scale_factor, split=split)
        images, intrinsics = load_pt_images(intrinsics, file_names, downsample, split)
        self.num_images = len(intrinsics)

        # Since all images are of different shapes, we cannot generate coordinates on the fly.
        # For the training set we pre-generate all rays_o, rays_d by computing them one at a time,
        # and then concatenating. For the test dataset this is not necessary since images are
        # accessed one at a time.
        directions, origins, self.camera_ids = None, None, None
        all_images: Union[torch.Tensor, List[torch.Tensor]]
        if split == 'train':
            directions, origins, all_images, camera_ids = [], [], [], []
            for i, (itr, pose, image) in enumerate(zip(intrinsics, self.poses, images)):
                _origins, _directions = pt_gen_rays(pose, itr, ndc=ndc)
                directions.append(_directions)
                origins.append(_origins)
                all_images.append(image.view(-1, 3))
                camera_ids.append(torch.full((_directions.shape[0], ), fill_value=i, dtype=torch.int32))
            directions = torch.cat(directions)
            origins = torch.cat(origins)
            all_images = torch.cat(all_images)
            self.camera_ids = torch.cat(camera_ids)  # [tot_num_rays]
            log.info(f"Generated all {directions.shape[0]} training rays.")
        else:
            all_images = images
            self.camera_ids = torch.arange(len(all_images), dtype=torch.int32)  # [num_images]

        super().__init__(
            datadir=datadir,
            split=split,
            batch_size=batch_size,
            is_ndc=ndc,
            is_contracted=contraction,
            scene_bbox=scene_bbox,
            rays_o=origins,
            rays_d=directions,
            intrinsics=intrinsics,
            imgs=all_images,
        )
        log.info(f"PhotoTourismDataset contracted={self.is_contracted}, ndc={self.is_ndc}. "
                 f"Loaded {self.split} set from {self.datadir}: "
                 f"{len(self.poses)} images of sizes between {min(self.img_h)}x{min(self.img_w)} "
                 f"and {max(self.img_h)}x{max(self.img_w)}. "
                 f"Images loaded: {self.imgs is not None}.")

    def __getitem__(self, index):
        out, index = super().__getitem__(index, return_idxs=True)
        out["bg_color"] = torch.ones((1, 3), dtype=torch.float32)
        out["timestamps"] = self.camera_ids[index]

        if self.split != 'train':
            # Generate rays
            img = out["imgs"]
            intrinsics = self.intrinsics[index]
            pose = self.poses[index]
            assert img.shape[0] == intrinsics.height and img.shape[1] == intrinsics.width
            ro, rd = pt_gen_rays(pose, intrinsics, ndc=self.is_ndc)
            # Split image in two parts
            img_h, img_w = intrinsics.height, intrinsics.width
            mid = img_w // 2

            out["imgs_left"] = img[:, :mid, :].reshape(-1, 3)
            out["rays_o_left"] = ro.view(img_h, img_w, 3)[:, :mid, :].reshape(-1, 3)
            out["rays_d_left"] = rd.view(img_h, img_w, 3)[:, :mid, :].reshape(-1, 3)
            out["rays_o"] = ro
            out["rays_d"] = rd
            out["imgs"] = img.view(-1, 3)

            out["timestamps"] = out["timestamps"].repeat(out["rays_o"].shape[0])

<<<<<<< HEAD
        if self.is_ndc:
            out["near_fars"] = torch.tensor([[0.0, self.ndc_far]]).repeat(out["rays_o"].shape[0], 1)
        else:
            out["near_fars"] = intersect_with_aabb(
                out["rays_o"], out["rays_d"], self.scene_bbox, near_plane=None)
=======
        out["near_fars"] = intersect_with_aabb(
            near_plane=0.0, rays_o=out["rays_o"], rays_d=out["rays_d"], aabb=self.scene_bbox, training=False)
>>>>>>> b18c0637
        return out


def pt_gen_rays(pose: torch.Tensor, intrinsics: Intrinsics, ndc: bool) -> Tuple[torch.Tensor, torch.Tensor]:
    x, y = torch.meshgrid(
        torch.arange(intrinsics.width, device="cpu"),
        torch.arange(intrinsics.height, device="cpu"),
        indexing="xy"
    )
    x, y = x.flatten(), y.flatten()
    rays_d = gen_camera_dirs(x, y, intrinsics, True)  # (num_rays, 3)
    rays_d = (rays_d[:, None, :] * pose[None, :3, :3]).sum(dim=-1)
    rays_o = torch.broadcast_to(pose[None, :3, -1], rays_d.shape)
    if ndc:
        rays_o, rays_d = ndc_rays_blender(intrinsics, near=1.0, rays_o=rays_o, rays_d=rays_d)
    rays_d /= torch.linalg.norm(rays_d, dim=-1, keepdim=True)

    return rays_o, rays_d


def load_pt_images(
    intrinsics: List[Intrinsics],
    file_names: List[str],
    downsample: float,
    split: str
):
    for i in intrinsics:
        i.scale(1 / downsample)
    out_h = [i.height for i in intrinsics]
    out_w = [i.width for i in intrinsics]
    images = parallel_load_images(
        dset_type="phototourism",
        tqdm_title=f"Loading {split} data",
        num_images=len(file_names),
        paths=file_names,
        out_h=out_h,
        out_w=out_w,
    )
    return images, intrinsics


def load_pt_metadata(
    datadir: str,
    orientation_method: str,
    center_poses: bool,
    auto_scale_poses: bool,
    scale_factor: float,
    split: str,
) -> Tuple[torch.Tensor, List[Intrinsics], List[str]]:
    cams = read_cameras_binary(os.path.join(datadir, "dense/sparse/cameras.bin"))
    imgs = read_images_binary(os.path.join(datadir, "dense/sparse/images.bin"))

    poses = []
    intrinsics = []
    image_filenames = []

    for _id, cam in cams.items():
        img = imgs[_id]

        assert cam.model == "PINHOLE", "Only pinhole (perspective) camera model is supported at the moment"

        pose = torch.cat([torch.tensor(img.qvec2rotmat()), torch.tensor(img.tvec.reshape(3, 1))], dim=1)
        pose = torch.cat([pose, torch.tensor([[0.0, 0.0, 0.0, 1.0]])], dim=0)
        poses.append(torch.linalg.inv(pose))
        intrinsics.append(Intrinsics(
            focal_x=cam.params[0], focal_y=cam.params[1],
            center_x=cam.params[2], center_y=cam.params[3],
            width=cam.params[2] * 2, height=cam.params[3] * 2))

        image_filenames.append(os.path.join(datadir, "dense/images", img.name))

    poses = torch.stack(poses).float()
    poses[..., 1:3] *= -1

    poses, transform_matrix = auto_orient_and_center_poses(
        poses, method=orientation_method, center_poses=center_poses
    )

    # Scale poses
    out_scale_factor = 1.0
    if auto_scale_poses:
        out_scale_factor /= float(torch.max(torch.abs(poses[:, :3, 3])))
    out_scale_factor *= scale_factor
    log.info(f"Final scale factor = {out_scale_factor}")
    poses[:, :3, 3] *= out_scale_factor

    # Split
    split_ids = get_pt_split_ids(datadir, split, image_filenames)
    poses = poses[split_ids]
    intrinsics = [intrinsics[i] for i in range(len(split_ids)) if split_ids[i]]
    image_filenames = [image_filenames[i] for i in range(len(split_ids)) if split_ids[i]]
    return poses, intrinsics, image_filenames


def get_pt_split_ids(datadir: str, split: str, image_filenames: List[str]):
    # read all files in the tsv first (split to train and test later)
    tsv = glob.glob(os.path.join(datadir, '*.tsv'))[0]
    files_df = pd.read_csv(tsv, sep='\t')
    files_df = files_df[~files_df['id'].isnull()]  # remove data without id
    files_df.reset_index(inplace=True, drop=True)
    split_files_df = files_df[files_df['split'] == split]

    base_names = [os.path.basename(fp) for fp in image_filenames]

    split_ids = torch.from_numpy(np.in1d(base_names, split_files_df['filename']))
    return split_ids


def auto_orient_and_center_poses(
    poses: torch.Tensor, method: str = "up", center_poses: bool = True
) -> Tuple[torch.Tensor, torch.Tensor]:
    """Orients and centers the poses. We provide two methods for orientation: pca and up.
    pca: Orient the poses so that the principal component of the points is aligned with the axes.
        This method works well when all of the cameras are in the same plane.
    up: Orient the poses so that the average up vector is aligned with the z axis.
        This method works well when images are not at arbitrary angles.
    Args:
        poses: The poses to orient.
        method: The method to use for orientation.
        center_poses: If True, the poses are centered around the origin.
    Returns:
        Tuple of the oriented poses and the transform matrix.
    """

    translation = poses[..., :3, 3]

    mean_translation = torch.mean(translation, dim=0)
    translation_diff = translation - mean_translation

    if center_poses:
        translation = mean_translation
    else:
        translation = torch.zeros_like(mean_translation)

    if method == "pca":
        _, eigvec = torch.linalg.eigh(translation_diff.T @ translation_diff)
        eigvec = torch.flip(eigvec, dims=(-1,))

        if torch.linalg.det(eigvec) < 0:
            eigvec[:, 2] = -eigvec[:, 2]

        transform = torch.cat([eigvec, eigvec @ -translation[..., None]], dim=-1)
        oriented_poses = transform @ poses

        if oriented_poses.mean(axis=0)[2, 1] < 0:
            oriented_poses[:, 1:3] = -1 * oriented_poses[:, 1:3]
    elif method == "up":
        up = torch.mean(poses[:, :3, 1], dim=0)
        up = up / torch.linalg.norm(up)

        rotation = rotation_matrix(up, torch.Tensor([0, 0, 1]))
        transform = torch.cat([rotation, rotation @ -translation[..., None]], dim=-1)
        oriented_poses = transform @ poses
    elif method == "z":
        zdir = torch.mean(poses[:, :3, 2], dim=0)
        zdir = zdir / torch.linalg.norm(zdir)

        rotation = rotation_matrix(zdir, torch.tensor([0., 0., 1.]))
        transform = torch.cat([rotation, rotation @ -translation[..., None]], dim=-1)
        oriented_poses = transform @ poses
    elif method == "none":
        transform = torch.eye(4)
        transform[:3, 3] = -translation
        transform = transform[:3, :]
        oriented_poses = transform @ poses
    else:
        raise ValueError("orientation method can be 'pca', 'up', 'none'")

    return oriented_poses, transform


def rotation_matrix(a: torch.Tensor, b: torch.Tensor) -> torch.Tensor:
    """Compute the rotation matrix that rotates vector a to vector b.
    Args:
        a: The vector to rotate.
        b: The vector to rotate to.
    Returns:
        The rotation matrix.
    """
    a = a / torch.linalg.norm(a)
    b = b / torch.linalg.norm(b)
    v = torch.cross(a, b)
    c = torch.dot(a, b)
    # If vectors are exactly opposite, we add a little noise to one of them
    if c < -1 + 1e-8:
        eps = (torch.rand(3) - 0.5) * 0.01
        return rotation_matrix(a + eps, b)
    s = torch.linalg.norm(v)
    skew_sym_mat = torch.Tensor(
        [
            [0, -v[2], v[1]],
            [v[2], 0, -v[0]],
            [-v[1], v[0], 0],
        ]
    )
    return torch.eye(3) + skew_sym_mat + skew_sym_mat @ skew_sym_mat * ((1 - c) / (s**2 + 1e-8))<|MERGE_RESOLUTION|>--- conflicted
+++ resolved
@@ -11,12 +11,8 @@
 from plenoxels.datasets.colmap_utils import read_images_binary, read_cameras_binary
 from plenoxels.datasets.data_loading import parallel_load_images
 from plenoxels.datasets.intrinsics import Intrinsics
-<<<<<<< HEAD
-from plenoxels.datasets.ray_utils import gen_camera_dirs, ndc_rays_blender
-=======
 from plenoxels.datasets.ray_utils import gen_camera_dirs
 from plenoxels.ops.bbox_colliders import intersect_with_aabb
->>>>>>> b18c0637
 
 
 class PhotoTourismDataset(BaseDataset):
@@ -120,16 +116,11 @@
 
             out["timestamps"] = out["timestamps"].repeat(out["rays_o"].shape[0])
 
-<<<<<<< HEAD
         if self.is_ndc:
             out["near_fars"] = torch.tensor([[0.0, self.ndc_far]]).repeat(out["rays_o"].shape[0], 1)
         else:
             out["near_fars"] = intersect_with_aabb(
-                out["rays_o"], out["rays_d"], self.scene_bbox, near_plane=None)
-=======
-        out["near_fars"] = intersect_with_aabb(
-            near_plane=0.0, rays_o=out["rays_o"], rays_d=out["rays_d"], aabb=self.scene_bbox, training=False)
->>>>>>> b18c0637
+                rays_o=out["rays_o"], rays_d=out["rays_d"], aabb=self.scene_bbox, near_plane=0.0, training=False)
         return out
 
 
