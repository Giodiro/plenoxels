import logging
import math
import os
from collections import defaultdict
from typing import Dict, List, Optional, MutableMapping, Union

import numpy as np
import pandas as pd
import torch
import torch.utils.data
from torch.utils.tensorboard import SummaryWriter
import matplotlib.pyplot as plt
from matplotlib.colors import LogNorm

from plenoxels.ema import EMA
from plenoxels.models.lowrank_learnable_hash import LowrankLearnableHash, DensityMask
from plenoxels.ops.image import metrics
from plenoxels.ops.image.io import write_exr, write_png
from .regularization import (
    PlaneTV, L1PlaneColor, L1PlaneDensity, VolumeTV, L1Density, FloaterLoss,
    HistogramLoss
)
from .timer import CudaTimer
from ..datasets import SyntheticNerfDataset, LLFFDataset
from ..datasets.multi_dataset_sampler import MultiSceneSampler
from ..my_tqdm import tqdm
from ..utils import parse_optint
from .utils import get_cosine_schedule_with_warmup, get_step_schedule_with_warmup, get_log_linear_schedule_with_warmup

try:
    import wandb
except ImportError:
    logging.warning("wandb is not installed!")
    wandb = None

class Trainer():
    def __init__(self,
                 tr_loader: torch.utils.data.DataLoader,
                 ts_dsets: List[torch.utils.data.TensorDataset],
                 tr_dsets: List[torch.utils.data.TensorDataset],
                 num_steps: int,
                 scheduler_type: Optional[str],
                 optim_type: str,
                 logdir: str,
                 expname: str,
                 train_fp16: bool,
                 save_every: int,
                 valid_every: int,
                 save_outputs: bool,
                 **kwargs
                 ):
        self.train_data_loader = tr_loader
        self.test_datasets = ts_dsets
        self.train_datasets = tr_dsets
        self.is_ndc = self.test_datasets[0].is_ndc
        self.is_contracted = self.test_datasets[0].is_contracted
        self.eval_batch_size = kwargs.get('eval_batch_size', 8192)

        self.extra_args = kwargs
        self.num_dsets = len(self.train_datasets)

        self.num_steps = num_steps

        self.scheduler_type = scheduler_type
        self.optim_type = optim_type
        self.transfer_learning = kwargs.get('transfer_learning')
        self.train_fp16 = train_fp16
        self.save_every = save_every
        self.valid_every = valid_every
        self.save_outputs = save_outputs
        step_multiplier = self.num_dsets
        self.density_mask_update_steps = [s * step_multiplier for s in kwargs.get('dmask_update', [])]
        self.upsample_steps = [s * step_multiplier for s in kwargs.get('upsample_steps', [])]
        self.upsample_resolution_list = list(kwargs.get('upsample_resolution', []))
        self.upsample_F_steps = list(kwargs.get('upsample_F_steps', []))

        assert len(self.upsample_resolution_list) == len(self.upsample_steps), \
            f"Got {len(self.upsample_steps)} upsample_steps and {len(self.upsample_resolution_list)} upsample_resolution."

        self.log_dir = os.path.join(logdir, expname)
        os.makedirs(self.log_dir, exist_ok=True)
        self.writer = SummaryWriter(log_dir=self.log_dir)

        self.global_step = None
        self.loss_info = None
        self.train_iterators = None
        self.timer = CudaTimer(enabled=False)

        self.model = self.init_model(**self.extra_args)
        self.optimizer = self.init_optim(**self.extra_args)
        self.scheduler = self.init_lr_scheduler(**self.extra_args)
        self.criterion = torch.nn.MSELoss(reduction='mean')
        self.regularizers = self.init_regularizers(**self.extra_args)
        #self.criterion = torch.nn.SmoothL1Loss(reduction='mean')
        self.gscaler = torch.cuda.amp.GradScaler(enabled=self.train_fp16)

    def eval_step(self, data, dset_id) -> MutableMapping[str, torch.Tensor]:
        """
        Note that here `data` contains a whole image. we need to split it up before tracing
        for memory constraints.
        """
        batch_size = self.eval_batch_size
        channels = {"rgb", "depth", "proposal_depth"}
        with torch.cuda.amp.autocast(enabled=self.train_fp16):
            rays_o = data["rays_o"]
            rays_d = data["rays_d"]
            near_far = data["near_far"].cuda() if "near_far" in data else None
            preds = defaultdict(list)
            for b in range(math.ceil(rays_o.shape[0] / batch_size)):
                rays_o_b = rays_o[b * batch_size: (b + 1) * batch_size].cuda()
                rays_d_b = rays_d[b * batch_size: (b + 1) * batch_size].cuda()
                if self.is_ndc:
                    bg_color = None
                else:
                    bg_color = 1
                outputs = self.model(rays_o_b, rays_d_b, grid_id=dset_id, near_far=near_far,
                                     bg_color=bg_color, channels=channels)
                for k, v in outputs.items():
                    preds[k].append(v)
        return {k: torch.cat(v, 0) for k, v in preds.items() if (
                    k in channels or k.startswith("proposal_depth"))}

    def step(self, data: Dict[str, Union[int, torch.Tensor]]):
        self.timer.reset()
        dset_id = data["dset_id"]
        rays_o = data["rays_o"].cuda()
        rays_d = data["rays_d"].cuda()
        near_far = data["near_far"].cuda() if "near_far" in data else None
        imgs = data["imgs"].cuda()

        C = imgs.shape[-1]
        if self.is_ndc:
            bg_color = None
        elif C == 3:
            bg_color = 1
        else:  # Random bg-color
            bg_color = torch.rand_like(imgs[..., :3])
            imgs = imgs[..., :3] * imgs[..., 3:] + bg_color * (1.0 - imgs[..., 3:])
        self.timer.check("step_prepare")

        with torch.cuda.amp.autocast(enabled=self.train_fp16):
            fwd_out = self.model(rays_o, rays_d, grid_id=dset_id, bg_color=bg_color,
                                 channels={"rgb"}, near_far=near_far)
            self.timer.check("step_model")
            rgb_preds = fwd_out["rgb"]
            # Reconstruction loss
            recon_loss = self.criterion(rgb_preds, imgs)
            self.writer.add_scalar(f"train/loss/mse", recon_loss, self.global_step)

            # Regularization
            loss = recon_loss
            for r in self.regularizers:
                reg_loss = r.regularize(self.model, grid_id=dset_id, model_out=fwd_out)
                loss = loss + reg_loss
                self.writer.add_scalar(f"train/loss/{r.reg_type}", reg_loss, self.global_step)
            self.timer.check("step_loss")
        self.gscaler.scale(loss).backward()

        # Update weights
        self.gscaler.step(self.optimizer)
        scale = self.gscaler.get_scale()
        self.gscaler.update()
        self.optimizer.zero_grad(set_to_none=True)
        self.timer.check("step_backprop")

        # Report on losses
        recon_loss_val = recon_loss.item()
        self.loss_info[dset_id]["mse"].update(recon_loss_val)
        self.loss_info[dset_id]["psnr"].update(-10 * math.log10(recon_loss_val))
        for r in self.regularizers:
            r.report(self.loss_info[dset_id])

        # Run grid-update routines (masking, shrinking, upscaling)
        opt_reset_required = False
        if self.global_step in self.density_mask_update_steps:
            logging.info(f"Updating alpha-mask for all datasets at step {self.global_step}.")
            for u_dset_id in range(self.num_dsets):
                new_aabb = self.model.update_alpha_mask(grid_id=u_dset_id)
                sorted_updates = sorted(self.density_mask_update_steps)
                if self.global_step == sorted_updates[0] or self.global_step == sorted_updates[1]:
                    self.model.shrink(new_aabb, grid_id=u_dset_id)
                    opt_reset_required = True
        try:
            upsample_step_idx = self.upsample_steps.index(self.global_step)  # if not an upsample step will raise
            new_num_voxels = self.upsample_resolution_list[upsample_step_idx]
            logging.info(f"Upsampling all datasets at step {self.global_step} to {new_num_voxels} voxels.")
            for u_dset_id in range(self.num_dsets):
                new_reso = N_to_reso(new_num_voxels, self.model.aabb(u_dset_id))
                self.model.upsample(new_reso, u_dset_id)
            opt_reset_required = True
        except ValueError:
            pass
        if self.global_step in self.upsample_F_steps:
            self.model.upsample_F(new_reso = self.model.config[1]["resolution"][0] * 2)  # Double the resolution in each dimension of F
            self.model.config[1]["resolution"] = [r * 2 for r in self.model.config[1]["resolution"]]  # Update the config
            opt_reset_required = True

        # We reset the optimizer in case some of the parameters in model were changed.
        if opt_reset_required:
            self.optimizer = self.init_optim(**self.extra_args)

        self.timer.check("step_remaining")
        return scale <= self.gscaler.get_scale()

    def post_step(self, data, progress_bar):
        dset_id = data["dset_id"]
        self.writer.add_scalar(f"mse/D{dset_id}", self.loss_info[dset_id]["mse"].value, self.global_step)

        for key in self.timer.timings:
            self.writer.add_scalar(f"timer/{key}", self.timer.timings[key], self.global_step)
        for key in self.model.timer.timings:
            self.writer.add_scalar(f"timer/{key}", self.model.timer.timings[key], self.global_step)

        progress_bar.set_postfix_str(losses_to_postfix(self.loss_info, lr=self.cur_lr()), refresh=False)
        progress_bar.update(1)

    def pre_epoch(self):
        for d in self.train_datasets:
            d.reset_iter()
        self.init_epoch_info()
        self.model.train()

    def train(self):
        """Override this if some very specific training procedure is needed."""
        if self.global_step is None:
            self.global_step = 0
        logging.info(f"Starting training from step {self.global_step + 1}")
        self.pre_epoch()
        pb = tqdm(total=self.num_steps, desc=f"")
        batch_iter = iter(self.train_data_loader)
        while self.global_step < self.num_steps:
            try:
                # Get a batch of data
                self.timer.reset()
                data = next(batch_iter)
                self.timer.check("data")

                step_successful = self.step(data)
                # Update the progress bar
                self.post_step(data=data, progress_bar=pb)
                if step_successful and self.scheduler is not None:
                    self.scheduler.step()
                for r in self.regularizers:
                    r.step(self.global_step)
                self.model.step_cb(self.global_step, self.num_steps)

                # Increase global_step before validation & save. This is the correct way!
                self.global_step += 1

                # Check if we need to save model at this step
                if self.save_every > -1 and self.global_step % self.save_every == 0 and self.global_step > 0:
                    self.model.eval()
                    self.save_model()
                    self.model.train()
                if self.valid_every > -1 and self.global_step % self.valid_every == 0 and self.global_step > 0:
                    self.model.eval()
                    self.validate()
                    self.model.train()

            except StopIteration as e:
                logging.info(str(e))
                logging.info(f'resetting after a full pass through the data, or when the dataset changed')
                self.pre_epoch()
                batch_iter = iter(self.train_data_loader)
                self.global_step += 1  # Still need to increment the step, otherwise we get stuck in a loop
        pb.close()

    def validate(self):
        val_metrics = []
        with torch.no_grad():
            for dset_id, dataset in enumerate(self.test_datasets):
                per_scene_metrics = {
                    "psnr": 0,
                    "ssim": 0,
                    "dset_id": dset_id,
                }
                pb = tqdm(total=len(dataset), desc=f"Test scene {dset_id} ({dataset.name})")
                for img_idx, data in enumerate(dataset):
                    preds = self.eval_step(data, dset_id=dset_id)
                    out_metrics = self.evaluate_metrics(
                        data["imgs"], preds, dset_id=dset_id, dset=dataset, img_idx=img_idx, name=None,
                        save_outputs=self.save_outputs)
                    per_scene_metrics["psnr"] += out_metrics["psnr"]
                    per_scene_metrics["ssim"] += out_metrics["ssim"]
                    pb.set_postfix_str(f"PSNR={out_metrics['psnr']:.2f}", refresh=False)
                    pb.update(1)
                if False:  # Save a training image as well
                    dset = self.train_datasets[0]
                    data = dict(rays_o=dset.rays_o.view(-1, gt.shape[0], 3)[0],
                                rays_d=dset.rays_d.view(-1, gt.shape[0], 3)[0],
                                imgs=dset.imgs.view(-1, gt.shape[0], gt.shape[1])[0])
                    preds = self.eval_step(data, dset_id=dset_id)
                    out_metrics = self.evaluate_metrics(
                        data["imgs"], preds, dset_id=dset_id, dset=dset, img_idx=0, name="train",
                        save_outputs=True)
                    print(f"train img 0 PSNR={out_metrics['psnr']}")
                pb.close()
                per_scene_metrics["psnr"] /= len(dataset)  # noqa
                per_scene_metrics["ssim"] /= len(dataset)  # noqa
                log_text = f"step {self.global_step}/{self.num_steps} | scene {dset_id}"
                log_text += f" | D{dset_id} PSNR: {per_scene_metrics['psnr']:.2f}"
                log_text += f" | D{dset_id} SSIM: {per_scene_metrics['ssim']:.6f}"
                logging.info(log_text)
                val_metrics.append(per_scene_metrics)

                if wandb is not None:
                    wandb.log({"test_psnr" : per_scene_metrics["psnr"],
                               "test_ssim" : per_scene_metrics["ssim"]})

            # visualize planes
            if self.save_outputs:
                if self.model.use_F:
                    visualize_planes_withF(self.model, self.log_dir, f"step{self.global_step}-D{dset_id}")
                else:
                    visualize_planes(self.model, self.log_dir, f"step{self.global_step}-D{dset_id}")

        df = pd.DataFrame.from_records(val_metrics)
        df.to_csv(os.path.join(self.log_dir, f"test_metrics_step{self.global_step}.csv"))

    def _normalize_01(self, t: torch.Tensor) -> torch.Tensor:
        return (t - t.min()) / t.max()

    def _normalize_depth(self, depth: torch.Tensor, img_h: int, img_w: int) -> torch.Tensor:
        return (
            self._normalize_01(depth)
        ).cpu().reshape(img_h, img_w)[..., None]

    def evaluate_metrics(self, gt, preds: MutableMapping[str, torch.Tensor], dset, dset_id: int, img_idx: int,
                         name: Optional[str] = None, save_outputs: bool = True):
        preds_rgb = (
            preds["rgb"]
            .reshape(dset.img_h, dset.img_w, 3)
            .cpu()
            .clamp(0, 1)
        )
        out_img = preds_rgb
        summary = dict()

        out_depth = None
        if "depth" in preds:
            out_depth = self._normalize_depth(
                preds['depth'], img_h=dset.img_h, img_w=dset.img_w)

        for proposal_id in range(len(self.model.density_fields)):
            if f"proposal_depth_{proposal_id}" in preds:
                prop_depth = self._normalize_depth(
                    preds[f"proposal_depth_{proposal_id}"], img_h=dset.img_h, img_w=dset.img_w
                )
                out_depth = torch.cat((out_depth, prop_depth)) if out_depth is not None else prop_depth

        if gt is not None:
            gt = gt.reshape(dset.img_h, dset.img_w, -1).cpu()
            if gt.shape[-1] == 4:
                gt = gt[..., :3] * gt[..., 3:] + (1.0 - gt[..., 3:])

            err = (gt - preds_rgb) ** 2
            out_img = torch.cat((out_img, self._normalize_01(err)), dim=0)
            summary["mse"] = torch.mean(err)
            summary["psnr"] = metrics.psnr(preds_rgb, gt)
            summary["ssim"] = metrics.ssim(preds_rgb, gt)

<<<<<<< HEAD

=======
>>>>>>> 6ac786ab
        if save_outputs:
            out_name = f"step{self.global_step}-D{dset_id}-{img_idx}"
            if name is not None and name != "":
                out_name += "-" + name
            write_png(os.path.join(self.log_dir, out_name + ".png"), (out_img * 255.0).byte().numpy())
            if out_depth is not None:
                depth_name = out_name + "-depth"
                out_depth = out_depth.repeat(1, 1, 3)
                write_png(os.path.join(self.log_dir, depth_name + ".png"), (out_depth * 255.0).byte().numpy())

        return summary

    def save_model(self):
        """Override this function to change model saving."""
        model_fname = os.path.join(self.log_dir, f'model.pth')
        logging.info(f'Saving model checkpoint to: {model_fname}')

        torch.save({
            "model": self.model.state_dict(),
            "optimizer": self.optimizer.state_dict(),
            "lr_scheduler": self.scheduler.state_dict() if self.scheduler is not None else None,
            "global_step": self.global_step
        }, model_fname)

    def load_model(self, checkpoint_data):
        if self.transfer_learning:
            # Only reload model components that are not scene-specific, and don't reload the optimizer or scheduler
            for key in checkpoint_data["model"].keys():
                if 'scene' in key or 'density' in key or 'aabb' in key or 'resolution' in key:
                    continue
                self.model.load_state_dict({key: checkpoint_data["model"][key]}, strict=False)
                logging.info(f"=> Loaded model state {key} with shape {checkpoint_data['model'][key].shape} from checkpoint")
        else:
            # Loading model grids is complicated due to possible shrinkage.
            for k, v in checkpoint_data['model'].items():
                if 'resolution' in k:
                    grid_id = int(k[-1])  # TODO: won't work with more than 10 scenes
                    self.model.upsample(v.cpu().tolist(), grid_id)
                if 'density_volume' in k:
                    grid_id = int(k.split('.')[1])  # 'density_mask.0.density_volume'
                    self.model.density_mask[grid_id] = DensityMask(
                        density_volume=v, aabb=torch.empty(2, 3, dtype=torch.float32, device=v.device))
            self.model.load_state_dict(checkpoint_data["model"])

            logging.info("=> Loaded model state from checkpoint")
            self.optimizer.load_state_dict(checkpoint_data["optimizer"])
            logging.info("=> Loaded optimizer state from checkpoint")
            if self.scheduler is not None:
                self.scheduler.load_state_dict(checkpoint_data['scheduler'])
                logging.info("=> Loaded scheduler state from checkpoint")
            self.global_step = checkpoint_data["global_step"]
            logging.info(f"=> Loaded step {self.global_step} from checkpoints")

    def init_epoch_info(self):
        ema_weight = 0.1
        self.loss_info = [defaultdict(lambda: EMA(ema_weight)) for _ in range(self.num_dsets)]

    # noinspection PyUnresolvedReferences,PyProtectedMember
    def init_lr_scheduler(self, **kwargs) -> Optional[torch.optim.lr_scheduler._LRScheduler]:
        eta_min = 1e-5
        lr_sched = None
        max_steps = self.num_steps
        if self.scheduler_type == "cosine":
            lr_sched = torch.optim.lr_scheduler.CosineAnnealingLR(
                self.optimizer,
                T_max=max_steps,
                eta_min=eta_min)
            logging.info(f"Initialized CosineAnnealing LR Scheduler with {max_steps} maximum "
                         f"steps.")
        elif self.scheduler_type == "warmup_cosine":
            lr_sched = get_cosine_schedule_with_warmup(
                self.optimizer,
                num_warmup_steps=512,
                num_training_steps=max_steps,
                eta_min=eta_min)
            logging.info(f"Initialized CosineAnnealing LR Scheduler with {max_steps} maximum "
                         f"steps and {512} warmup steps.")
        elif self.scheduler_type == "step_many":
            lr_sched = torch.optim.lr_scheduler.MultiStepLR(
                self.optimizer,
                milestones=[
                    max_steps // 2,
                    max_steps * 3 // 4,
                    max_steps * 5 // 6,
                    max_steps * 9 // 10,
                ],
                gamma=0.33)
            logging.info(f"Initialized Many-step LR Scheduler with {max_steps} maximum "
                         f"steps.")
        elif self.scheduler_type == "warmup_step_many":
            lr_sched = get_step_schedule_with_warmup(
                self.optimizer,
                num_warmup_steps=512,
                milestones=[
                    max_steps // 2,
                    max_steps * 3 // 4,
                    max_steps * 5 // 6,
                    max_steps * 9 // 10,
                ],
                gamma=0.33)
            logging.info(f"Initialized Many-step LR Scheduler with {max_steps} maximum "
                         f"steps and {512} warmup steps.")
        elif self.scheduler_type == "step":
            lr_sched = torch.optim.lr_scheduler.MultiStepLR(
                self.optimizer,
                milestones=[
                    max_steps // 2,
                ],
                gamma=0.1)
        elif self.scheduler_type == "warmup_log_linear":
            lr_sched = get_log_linear_schedule_with_warmup(
                self.optimizer,
                num_warmup_steps=512,
                num_training_steps=max_steps,
                eta_min=2e-5,
                eta_max=kwargs['lr'])
        elif self.scheduler_type is not None and self.scheduler_type != "None":
            raise ValueError(self.scheduler_type)
        return lr_sched

        # vy5bzxqg

    def init_optim(self, **kwargs) -> torch.optim.Optimizer:
        if self.optim_type == 'adam':
            optim = torch.optim.Adam(params=self.model.get_params(kwargs['lr']))
        else:
            raise NotImplementedError()
        return optim

    def init_model(self, **kwargs) -> torch.nn.Module:
        aabbs = [d.scene_bbox for d in self.test_datasets]
        try:
            global_translation = self.test_datasets[0].global_translation
        except AttributeError:
            global_translation = None
        try:
            global_scale = self.test_datasets[0].global_scale
        except AttributeError:
            global_scale = None

        model = LowrankLearnableHash(
            num_scenes=self.num_dsets,
            grid_config=kwargs.pop("grid_config"),
            aabb=aabbs,
            is_ndc=self.is_ndc,
            is_contracted=self.is_contracted,
            proposal_sampling=self.extra_args.get('histogram_loss_weight', 0.0) > 0.0,
            global_translation=global_translation,
            global_scale=global_scale,
            **kwargs)
        logging.info(f"Initialized LowrankLearnableHash model with "
                     f"{sum(np.prod(p.shape) for p in model.parameters()):,} parameters.")
        model.cuda()
        return model

    def init_regularizers(self, **kwargs):
        regularizers = [
            PlaneTV(kwargs.get('plane_tv_weight_sigma', 0.0), features='sigma'),
            PlaneTV(kwargs.get('plane_tv_weight_sh', 0.0), features='sh'),
            VolumeTV(
                kwargs.get('volume_tv_weight', 0.0),
                what=kwargs.get('volume_tv_what'),
                patch_size=kwargs.get('volume_tv_patch_size', 3),
                batch_size=kwargs.get('volume_tv_npts', 100),
            ),
            L1PlaneColor(kwargs.get('l1_plane_color_weight', 0.0)),
            L1PlaneDensity(kwargs.get('l1_plane_density_weight', 0.0)),
            L1Density(kwargs.get('l1density_weight', 0.0), max_voxels=100_000),
            FloaterLoss(kwargs.get('floater_loss_weight', 0.0)),
            HistogramLoss(kwargs.get('histogram_loss_weight', 0.0)),
        ]
        # Keep only the regularizers with a positive weight
        regularizers = [r for r in regularizers if r.weight > 0]
        return regularizers

    def cur_lr(self):
        if self.scheduler is not None:
            return self.scheduler.get_last_lr()[0]
        return None


def losses_to_postfix(losses: List[Dict[str, EMA]], lr: float) -> str:
    pfix_list = []
    for dset_id, loss_dict in enumerate(losses):
        pfix_inner = []
        for lname, lval in loss_dict.items():
            pfix_inner.append(f"{lname}={lval}")
        pfix_list.append(f"D{dset_id}({', '.join(pfix_inner)})")
    if lr is not None:
        pfix_list.append(f"lr={lr:.2e}")
    return '  '.join(pfix_list)


def load_data(data_downsample, data_dirs, batch_size, **kwargs):
    # TODO: multiple different dataset types are currently not supported well.
    def decide_dset_type(dd) -> str:
        if ("chair" in dd or "drums" in dd or "ficus" in dd or "hotdog" in dd
                or "lego" in dd or "materials" in dd or "mic" in dd
                or "ship" in dd):
            return "synthetic"
        elif ("fern" in dd or "flower" in dd or "fortress" in dd
              or "horns" in dd or "leaves" in dd or "orchids" in dd
              or "room" in dd or "trex" in dd):
            return "llff"
        else:
            raise RuntimeError(f"data_dir {dd} not recognized as LLFF or Synthetic dataset.")

    data_resolution = parse_optint(kwargs.get('data_resolution'))
    num_batches_per_dataset = int(kwargs['num_batches_per_dset'])

    tr_dsets, ts_dsets = [], []
    for i, data_dir in enumerate(data_dirs):
        dset_type = decide_dset_type(data_dir)
        if dset_type == "synthetic":
            max_tr_frames = parse_optint(kwargs.get('max_tr_frames'))
            max_ts_frames = parse_optint(kwargs.get('max_ts_frames'))
            logging.info(f"About to load data at reso={data_resolution}, downsample={data_downsample}")
            tr_dsets.append(SyntheticNerfDataset(
                data_dir, split='train', downsample=data_downsample, resolution=data_resolution,
                max_frames=max_tr_frames, batch_size=batch_size, dset_id=i))
            ts_dsets.append(SyntheticNerfDataset(
                data_dir, split='test', downsample=1, resolution=800, max_frames=max_ts_frames,
                dset_id=i))
        elif dset_type == "llff":
            hold_every = parse_optint(kwargs.get('hold_every'))
            logging.info(f"About to load LLFF data downsampled by {data_downsample} times.")
            tr_dsets.append(LLFFDataset(
                data_dir, split='train', downsample=data_downsample, hold_every=hold_every,
                batch_size=batch_size, dset_id=i))
            # Note that LLFF has same downsampling applied to train and test datasets
            ts_dsets.append(LLFFDataset(
                data_dir, split='test', downsample=4, hold_every=hold_every,
                dset_id=i))
        else:
            raise ValueError(dset_type)

    tr_sampler = MultiSceneSampler(
        tr_dsets, num_samples_per_dataset=num_batches_per_dataset)
    cat_tr_dset = torch.utils.data.ConcatDataset(tr_dsets)
    tr_loader = torch.utils.data.DataLoader(
        cat_tr_dset, num_workers=4, prefetch_factor=4, pin_memory=True,
        batch_size=None, sampler=tr_sampler)

    return {"ts_dsets": ts_dsets, "tr_dsets": tr_dsets, "tr_loader": tr_loader}


def N_to_reso(num_voxels, aabb):
    voxel_size = ((aabb[1] - aabb[0]).prod() / num_voxels).pow(1 / 3)
    return ((aabb[1] - aabb[0]) / voxel_size).long().cpu().tolist()


@torch.no_grad()
def visualize_planes_withF(model, save_dir: str, name: str):
    MAX_RANK = 3
    rank = model.config[0]["rank"]
    used_rank = min(model.config[0]["rank"], MAX_RANK)
    dim = model.config[0]["output_coordinate_dim"]

    # For each plane get the n-d coordinates and plot the density
    # corresponding to those coordinates in F.
    if hasattr(model, 'scene_grids'):  # LowrankLearnableHash
        multi_scale_grids = model.scene_grids[0]
    elif hasattr(model, 'grids'):  # LowrankVideo
        multi_scale_grids = model.grids
    else:
        raise RuntimeError(f"Cannot find grids in model {model}.")

    for scale_id, grids in enumerate(multi_scale_grids):
        if hasattr(model, 'scene_grids'):
            grids = grids[0]
        n_planes = len(grids)
        fig, ax = plt.subplots(ncols=used_rank, nrows=n_planes, figsize=(3 * used_rank, 3 * n_planes))
        for plane_idx, grid in enumerate(grids):
            _, c, h, w = grid.data.shape
            grid = grid.data.view(dim, rank, h, w)
            for r in range(used_rank):
                grid_r = grid[:, r, ...].view(dim, -1).transpose(0, 1)  # h*w, dim
                multi_scale_interp = (grid_r - model.pt_min) / (model.pt_max - model.pt_min)
                multi_scale_interp = multi_scale_interp * 2 - 1
                from plenoxels.models.utils import grid_sample_wrapper
                out = grid_sample_wrapper(model.features, multi_scale_interp).view(h, w, -1)
                density = model.density_act(
                    out[..., -1].cpu()
                ).numpy()
                im = ax[plane_idx, r].imshow(density, norm=LogNorm(vmin=1e-6, vmax=density.max()))
                ax[plane_idx, r].axis("off")
                plt.colorbar(im, ax=ax[plane_idx, r], aspect=20, fraction=0.04)
        fig.tight_layout()
        plt.savefig(os.path.join(save_dir, f"{name}-planes-scale-{scale_id}.png"))
        plt.cla()
        plt.clf()
        plt.close()


@torch.no_grad()
def visualize_planes(model, save_dir: str, name: str):
    rank = model.config[0]["rank"]
    dim = model.feature_dim
    if hasattr(model, 'scene_grids'):  # LowrankLearnableHash
        multi_scale_grids = model.scene_grids[0]
    elif hasattr(model, 'grids'):  # LowrankVideo
        multi_scale_grids = model.grids
    else:
        raise RuntimeError(f"Cannot find grids in model {model}.")

    for scale_id, grids in enumerate(multi_scale_grids):
        if hasattr(model, 'scene_grids'):
            grids = grids[0]
        n_planes = len(grids)
        fig, ax = plt.subplots(nrows=n_planes, ncols=2*rank, figsize=(3*2*rank, 3*n_planes))
        for plane_idx, grid in enumerate(grids):
            _, c, h, w = grid.data.shape

            grid = grid.data.view(dim, rank, h, w)
            for r in range(rank):
                density = model.density_act(
                    grid[-1, r, :, :].cpu()
                ).numpy()
                # density = grid[-1, r, :, :].cpu().numpy()

                im = ax[plane_idx, r].imshow(density, norm=LogNorm(vmin=1e-6, vmax=density.max()))
                ax[plane_idx, r].axis("off")
                plt.colorbar(im, ax=ax[plane_idx, r], aspect=20, fraction=0.04)

                rays_d = torch.ones((h*w, 3), device=grid.device)
                rays_d = rays_d / rays_d.norm(dim=-1, keepdim=True)
                features = grid[:, r, :, :].view(dim, h*w).permute(1,0)
                color = (
                        torch.sigmoid(model.decoder.compute_color(features, rays_d))
                ).view(h, w, 3).cpu().numpy()
                ax[plane_idx, r+rank].imshow(color)
                ax[plane_idx, r+rank].axis("off")

        fig.tight_layout()
        plt.savefig(os.path.join(save_dir, f"{name}-planes-scale-{scale_id}.png"))
        plt.cla()
        plt.clf()
        plt.close()
<|MERGE_RESOLUTION|>--- conflicted
+++ resolved
@@ -359,10 +359,6 @@
             summary["psnr"] = metrics.psnr(preds_rgb, gt)
             summary["ssim"] = metrics.ssim(preds_rgb, gt)
 
-<<<<<<< HEAD
-
-=======
->>>>>>> 6ac786ab
         if save_outputs:
             out_name = f"step{self.global_step}-D{dset_id}-{img_idx}"
             if name is not None and name != "":
