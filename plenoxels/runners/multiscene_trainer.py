--- conflicted
+++ resolved
@@ -65,7 +65,7 @@
         self.upsample_steps = [s * step_multiplier for s in kwargs.get('upsample_steps', [])]
         self.upsample_resolution_list = list(kwargs.get('upsample_resolution', []))
         self.upsample_F_steps = list(kwargs.get('upsample_F_steps', []))
-        
+
         assert len(self.upsample_resolution_list) == len(self.upsample_steps), \
             f"Got {len(self.upsample_steps)} upsample_steps and {len(self.upsample_resolution_list)} upsample_resolution."
 
@@ -437,7 +437,7 @@
 
     def init_model(self, **kwargs) -> torch.nn.Module:
         aabbs = [d.scene_bbox for d in self.test_datasets]
-        
+
         model = LowrankLearnableHash(
             num_scenes=self.num_dsets,
             grid_config=kwargs.pop("grid_config"),
@@ -554,41 +554,10 @@
         multi_scale_grids = model.grids
     else:
         raise RuntimeError(f"Cannot find grids in model {model}.")
-<<<<<<< HEAD
-    n_planes = len(grids)
-    fig, ax = plt.subplots(nrows=n_planes, ncols=2*rank, figsize=(3*n_planes,3*2*rank))
-    for plane_idx, grid in enumerate(grids):
-        _, c, h, w = grid.data.shape
-
-        grid = grid.data.view(dim, rank, h, w)
-        for r in range(rank):
-            density = model.density_act(
-                grid[-1, r, :, :].cpu()
-            ).numpy()
-
-            im = ax[plane_idx, r].imshow(density, norm=LogNorm(vmin=1e-6, vmax=density.max()))
-            ax[plane_idx, r].axis("off")
-            plt.colorbar(im, ax=ax[plane_idx, r], aspect=20, fraction=0.04)
-
-            rays_d = torch.ones((h*w, 3), device=grid.device)
-            rays_d = rays_d / rays_d.norm(dim=-1, keepdim=True)
-            features = grid[:, r, :, :].view(dim, h*w).permute(1,0)
-            color = (
-                    torch.sigmoid(model.decoder.compute_color(features, rays_d))
-            ).view(h, w, 3).cpu().numpy()
-            ax[plane_idx, r+rank].imshow(color)
-            ax[plane_idx, r+rank].axis("off")
-
-    fig.tight_layout()
-    plt.savefig(os.path.join(save_dir, f"{name}-planes.png"))
-    plt.cla()
-    plt.clf()
-    plt.close()
-=======
-    
+
     for scale_id, grids in enumerate(multi_scale_grids):
         if hasattr(model, 'scene_grids'):
-            grids = grids[0] 
+            grids = grids[0]
         n_planes = len(grids)
         fig, ax = plt.subplots(nrows=n_planes, ncols=2*rank, figsize=(3*n_planes,3*2*rank))
         for plane_idx, grid in enumerate(grids):
@@ -596,12 +565,12 @@
 
             grid = grid.data.view(dim, rank, h, w)
             for r in range(rank):
-                # density = model.density_act(
-                #     grid[-1, r, :, :].cpu()
-                # ).numpy()
-                density = grid[-1, r, :, :].cpu().numpy()
-
-                im = ax[plane_idx, r].imshow(density)
+                density = model.density_act(
+                    grid[-1, r, :, :].cpu()
+                ).numpy()
+                # density = grid[-1, r, :, :].cpu().numpy()
+
+                im = ax[plane_idx, r].imshow(density, norm=LogNorm(vmin=1e-6, vmax=density.max()))
                 ax[plane_idx, r].axis("off")
                 plt.colorbar(im, ax=ax[plane_idx, r], aspect=20, fraction=0.04)
 
@@ -610,16 +579,12 @@
                 features = grid[:, r, :, :].view(dim, h*w).permute(1,0)
                 color = (
                         torch.sigmoid(model.decoder.compute_color(features, rays_d))
-                        * 255
-                ).view(h, w, 3).cpu().numpy().astype(np.uint8)
-
-                im = ax[plane_idx, r+rank].imshow(color)
+                ).view(h, w, 3).cpu().numpy()
+                ax[plane_idx, r+rank].imshow(color)
                 ax[plane_idx, r+rank].axis("off")
-                plt.colorbar(im, ax=ax[plane_idx, r+rank], aspect=20, fraction=0.04)
 
         fig.tight_layout()
         plt.savefig(os.path.join(save_dir, f"{name}-planes-scale-{scale_id}.png"))
         plt.cla()
         plt.clf()
         plt.close()
->>>>>>> 9393c66b
