--- conflicted
+++ resolved
@@ -20,10 +20,6 @@
 from ..distortion_loss_warp import distortion_loss
 from ..my_tqdm import tqdm
 from ..utils import parse_optint
-<<<<<<< HEAD
-#from ..distortion_loss_warp import distortion_loss
-=======
->>>>>>> 1ce0a0ed
 
 
 class Trainer():
