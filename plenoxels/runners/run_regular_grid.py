--- conflicted
+++ resolved
@@ -86,7 +86,6 @@
                         if consistency_coef > 0 and consistency_loss is not None:
                             diff_losses["consistency"] = consistency_coef * consistency_loss
                         loss = sum(diff_losses.values())
-<<<<<<< HEAD
                         if train_fp16:
                             grad_scaler.scale(loss).backward()
                             grad_scaler.step(optim)
@@ -95,9 +94,6 @@
                             loss.backward()
                             optim.step()
 
-=======
-                        loss.backward()
-                        optim.step()
                         # Clip all the weights to be nonnegative
                         # for grid in renderer.grids:
                         #     grid.data = torch.clamp(grid.data, min=0.0)
@@ -117,7 +113,6 @@
                         #     # Normalize each atom
                         #     atoms.data = torch.div(atoms, broadcastable_norms.to(atoms.device))
                             
->>>>>>> 37817731
                         for loss_name, loss_val in diff_losses.items():
                             losses[dset_id][loss_name].update(loss_val.item())
                             TB_WRITER.add_scalar(
