--- conflicted
+++ resolved
@@ -377,25 +377,11 @@
 
     @property
     def density_threshold(self):
-<<<<<<< HEAD
-        return min(self._density_threshold, self._density_threshold * self.global_step / 1000)
-        #if self.global_step < 512:
-        #    return self._density_threshold# / 10
-        return self._density_threshold
-
-    @property
-    def alpha_threshold(self):
-        return min(self._alpha_threshold, self._alpha_threshold * self.global_step / 1000)
-        if self.global_step < 512:
-            return self._alpha_threshold
-        return self._alpha_threshold
-=======
         return min(self._density_threshold, self._density_threshold * self.global_step / 512)
 
     @property
     def alpha_threshold(self):
         return min(self._alpha_threshold, self._alpha_threshold * self.global_step / 512)
->>>>>>> 81725cb3
 
     @property
     def max_rays(self):
