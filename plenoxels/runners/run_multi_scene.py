import argparse
import importlib.util
import logging
import math
import os
import sys
from collections import defaultdict
from typing import Dict, List, Optional
import pprint

import numpy as np
np.random.seed(0)
import pandas as pd
import torch
torch.manual_seed(0)
import torch.utils.data
from torch.utils.tensorboard import SummaryWriter
from tqdm import tqdm

from plenoxels.ema import EMA
from plenoxels.models.lowrank_learnable_hash import LowrankLearnableHash
from plenoxels.ops.image import metrics
from plenoxels.ops.image.io import write_exr, write_png
from plenoxels.runners.utils import *
from plenoxels.synthetic_nerf_dataset import SyntheticNerfDataset


class Trainer():
    def __init__(self,
                 tr_loaders: List[torch.utils.data.DataLoader],
                 ts_dsets: List[torch.utils.data.Dataset],
                 num_batches_per_dset: int,
                 num_epochs: int,
                 scheduler_type: Optional[str],
                 model_type: str,
                 optim_type: str,
                 logdir: str,
                 expname: str,
                 train_fp16: bool,
                 save_every: int,
                 valid_every: int,
                 **kwargs
                 ):
        self.train_data_loaders = tr_loaders
        self.test_datasets = ts_dsets
        self.extra_args = kwargs
        self.num_dsets = len(self.train_data_loaders)
        assert len(self.test_datasets) == self.num_dsets

        self.num_batches_per_dset = num_batches_per_dset
        if self.num_dsets == 1 and self.num_batches_per_dset != 1:
            logging.warning("Changing 'batches_per_dset' to 1 since training with a single dataset.")
            self.num_batches_per_dset = 1

        self.batch_size = tr_loaders[0].batch_size
        self.num_epochs = num_epochs

        self.scheduler_type = scheduler_type
        self.model_type = model_type
        self.optim_type = optim_type
        self.transfer_learning = kwargs.get('transfer_learning')
        self.train_fp16 = train_fp16
        self.save_every = save_every
        self.valid_every = valid_every

        self.log_dir = os.path.join(logdir, expname)
        os.makedirs(self.log_dir, exist_ok=True)
        self.writer = SummaryWriter(log_dir=self.log_dir)

        self.epoch = None
        self.global_step = None
        self.loss_info = None
        self.train_iterators = None

        self.model = self.init_model(**self.extra_args)
        self.optimizer = self.init_optim(**self.extra_args)
        self.scheduler = self.init_lr_scheduler(**self.extra_args)
        self.criterion = torch.nn.MSELoss(reduction='mean')
        self.gscaler = torch.cuda.amp.GradScaler(enabled=self.train_fp16)

    def eval_step(self, data, dset_id) -> torch.Tensor:
        """
        Note that here `data` contains a whole image. we need to split it up before tracing
        for memory constraints.
        """
        with torch.cuda.amp.autocast(enabled=self.train_fp16):
            rays_o = data[0]
            rays_d = data[1]
            preds = []
            for b in range(math.ceil(rays_o.shape[0] / self.batch_size)):
                rays_o_b = rays_o[b * self.batch_size: (b + 1) * self.batch_size].cuda()
                rays_d_b = rays_d[b * self.batch_size: (b + 1) * self.batch_size].cuda()
                preds.append(self.model(rays_o_b, rays_d_b, grid_id=dset_id, bg_color=1))
            preds = torch.cat(preds, 0)
        return preds

    def step(self, data, dset_id):
        rays_o = data[0].cuda()
        rays_d = data[1].cuda()
        imgs = data[2].cuda()
        self.optimizer.zero_grad(set_to_none=True)

        C = imgs.shape[-1]
        # Random bg-color
        if C == 3:
            bg_color = 1
        else:
            bg_color = torch.rand_like(imgs[..., :3])
            imgs = imgs[..., :3] * imgs[..., 3:] + bg_color * (1.0 - imgs[..., 3:])

        with torch.cuda.amp.autocast(enabled=self.train_fp16):
            rgb_preds = self.model(rays_o, rays_d, grid_id=dset_id, bg_color=bg_color)
            loss = self.criterion(rgb_preds, imgs)

        self.gscaler.scale(loss).backward()
        self.gscaler.step(self.optimizer)
        scale = self.gscaler.get_scale()
        self.gscaler.update()

        loss_val = loss.item()
        self.loss_info[dset_id]["mse"].update(loss_val)
        self.loss_info[dset_id]["psnr"].update(-10 * math.log10(loss_val))
        return scale <= self.gscaler.get_scale()

    def post_step(self, dset_id, progress_bar):
        self.writer.add_scalar(f"mse/D{dset_id}", self.loss_info[dset_id]["mse"].value, self.global_step)
        progress_bar.set_postfix_str(losses_to_postfix(self.loss_info), refresh=False)
        progress_bar.update(1)

    def pre_epoch(self):
        self.reset_data_iterators()
        self.init_epoch_info()
        self.model.train()

    def post_epoch(self):
        self.model.eval()
        # Save model
        if self.save_every > -1 and self.epoch % self.save_every == 0:
            self.save_model()
        if self.valid_every > -1 and \
                self.epoch % self.valid_every == 0 and \
                self.epoch != 0:
            self.validate()
        if self.epoch >= self.num_epochs:
            raise StopIteration(f"Finished after {self.epoch} epochs.")

    def train_epoch(self):
        self.pre_epoch()
        active_scenes = list(range(self.num_dsets))
        ascene_idx = 0
        pb = tqdm(total=self.total_batches_per_epoch(), desc=f"E{self.epoch}")
        try:
            step_successful = False
            while len(active_scenes) > 0:
                try:
                    for j in range(self.num_batches_per_dset):
                        data = next(self.train_iterators[active_scenes[ascene_idx]])
                        step_successful |= self.step(data, active_scenes[ascene_idx])
                        self.post_step(dset_id=active_scenes[ascene_idx], progress_bar=pb)
                except StopIteration:
                    active_scenes.pop(ascene_idx)
                else:
                    # go to next scene
                    ascene_idx = (ascene_idx + 1) % len(active_scenes)
                    self.global_step += 1
                if ascene_idx == 0 and step_successful and self.scheduler is not None:  # we went through all scenes
                    self.scheduler.step()
        finally:
            pb.close()
        self.post_epoch()

    def train(self):
        """Override this if some very specific training procedure is needed."""
        if self.epoch is None:
            self.epoch = 0
        if self.global_step is None:
            self.global_step = 0
        logging.info(f"Starting training from epoch {self.epoch + 1}")
        try:
            while True:
                self.epoch += 1
                self.train_epoch()
        except StopIteration as e:
            logging.info(str(e))
        finally:
            self.writer.close()

    def validate(self):
        logging.info("Beginning validation...")
        val_metrics = []
        with torch.no_grad():
            for dset_id, dataset in enumerate(self.test_datasets):
                per_scene_metrics = {
                    "psnr": 0,
                    "ssim": 0,
                    "dset_id": dset_id,
                }
                for img_idx, data in enumerate(tqdm(dataset, desc=f"Test({dset_id})")):
                    preds = self.eval_step(data, dset_id=dset_id)
                    gt = data[2]
                    out_metrics = self.evaluate_metrics(
                        gt, preds, dset_id=dset_id, dset=dataset, img_idx=img_idx, name=None)
                    per_scene_metrics["psnr"] += out_metrics["psnr"]
                    per_scene_metrics["ssim"] += out_metrics["ssim"]
                per_scene_metrics["psnr"] /= len(dataset)  # noqa
                per_scene_metrics["ssim"] /= len(dataset)  # noqa
                log_text = f"EPOCH {self.epoch}/{self.num_epochs} | scene {dset_id}"
                log_text += f" | D{dset_id} PSNR: {per_scene_metrics['psnr']:.2f}"
                log_text += f" | D{dset_id} SSIM: {per_scene_metrics['ssim']:.6f}"
                logging.info(log_text)
                val_metrics.append(per_scene_metrics)
        df = pd.DataFrame.from_records(val_metrics)
        df.to_csv(os.path.join(self.log_dir, f"test_metrics_epoch{self.epoch}.csv"))

    def evaluate_metrics(self, gt, preds: torch.Tensor, dset, dset_id, img_idx, name=None):
        gt = gt.reshape(dset.img_h, dset.img_w, -1).cpu()
        if gt.shape[-1] == 4:
            gt = gt[..., :3] * gt[..., 3:] + (1.0 - gt[..., 3:])
        preds = preds.reshape(dset.img_h, dset.img_w, 3).cpu()
        err = (gt - preds) ** 2
        exrdict = {
            "gt": gt.numpy(),
            "preds": preds.numpy(),
            "err": err.numpy(),
        }

        summary = {
            "mse": torch.mean(err),
            "psnr": metrics.psnr(preds, gt),
            "ssim": metrics.ssim(preds, gt),
        }

        out_name = f"epoch{self.epoch}-D{dset_id}-{img_idx}"
        if name is not None and name != "":
            out_name += "-" + name

        write_exr(os.path.join(self.log_dir, out_name + ".exr"), exrdict)
        write_png(os.path.join(self.log_dir, out_name + ".png"), (preds * 255.0).byte().numpy())

        return summary

    def save_model(self):
        """Override this function to change model saving."""
        model_fname = os.path.join(self.log_dir, f'model.pth')
        logging.info(f'Saving model checkpoint to: {model_fname}')

        torch.save({
            "model": self.model.state_dict(),
            "optimizer": self.optimizer.state_dict(),
            "lr_scheduler": self.scheduler.state_dict() if self.scheduler is not None else None,
            "epoch": self.epoch,
            "global_step": self.global_step
        }, model_fname)

    def load_model(self, checkpoint_data):
        if self.transfer_learning:
            # Only reload model components that are not scene-specific, and don't reload the optimizer or scheduler
            for key in checkpoint_data["model"].keys():
                if 'scene' in key:
                    continue
                self.model.load_state_dict({key: checkpoint_data["model"][key]}, strict=False)
                # Don't optimize parameters that are reloaded (this should be fine, but it doesn't train)
                # for param in self.model.parameters():
                #     if param.shape == checkpoint_data["model"][key].shape:
                #         print(f'setting requires_grad false for param shape {param.shape}')
                #         param.requires_grad = False
                logging.info(f"=> Loaded model state {key} with shape {checkpoint_data['model'][key].shape} from checkpoint")
        else:
            self.model.load_state_dict(checkpoint_data["model"])
            logging.info("=> Loaded model state from checkpoint")
            self.optimizer.load_state_dict(checkpoint_data["optimizer"])
            logging.info("=> Loaded optimizer state from checkpoint")
            if self.scheduler is not None:
                self.scheduler.load_state_dict(checkpoint_data['scheduler'])
                logging.info("=> Loaded scheduler state from checkpoint")
            self.epoch = checkpoint_data["epoch"]
            self.global_step = checkpoint_data["global_step"]
            logging.info(f"=> Loaded epoch-state {self.epoch}, step {self.global_step} from checkpoints")

    def total_batches_per_epoch(self):
        # noinspection PyTypeChecker
        return sum(len(dl.dataset) // self.batch_size for dl in self.train_data_loaders)

    def reset_data_iterators(self, dataset_idx=None):
        """Rewind the iterator for the new epoch.
        """
        if dataset_idx is None:
            self.train_iterators = [
                iter(dloader) for dloader in self.train_data_loaders
            ]
        else:
            self.train_iterators[dataset_idx] = iter(self.train_data_loaders[dataset_idx])

    def init_epoch_info(self):
        ema_weight = 0.1
        self.loss_info = [defaultdict(lambda: EMA(ema_weight)) for _ in range(self.num_dsets)]

    # noinspection PyUnresolvedReferences,PyProtectedMember
    def init_lr_scheduler(self, **kwargs) -> Optional[torch.optim.lr_scheduler._LRScheduler]:
        eta_min = 1e-4
        lr_sched = None
        if self.scheduler_type == "cosine":
            lr_sched = torch.optim.lr_scheduler.CosineAnnealingLR(
                self.optimizer,
                T_max=self.num_epochs * self.total_batches_per_epoch() // self.num_batches_per_dset,
                eta_min=eta_min)
        return lr_sched

    def init_optim(self, **kwargs) -> torch.optim.Optimizer:
        if self.optim_type == 'adam':
<<<<<<< HEAD
            optim = torch.optim.Adam(params=self.model.get_params())
=======
            optim = torch.optim.Adam(params=self.model.get_params(kwargs['lr']))
>>>>>>> a18e8b00
        else:
            raise NotImplementedError()
        return optim

    def init_model(self, **kwargs) -> torch.nn.Module:
        radi = [dl.dataset.radius for dl in self.train_data_loaders]
        if self.model_type == "learnable_hash":
            model = LowrankLearnableHash(
                num_scenes=self.num_dsets,
                grid_config=kwargs.pop("grid_config"),
                radi=radi,
                **kwargs)
        else:
            raise ValueError(f"Model type {self.model_type} invalid")
        logging.info(f"Initialized model of type {self.model_type} with "
                     f"{sum(np.prod(p.shape) for p in model.parameters()):,} parameters.")
        model.cuda()
        return model


def eval_render_fn(renderer, dset_id):
    def render_fn(ro, rd):
        return renderer(ro, rd, grid_id=dset_id, bg_color=1.0)
    return render_fn


def losses_to_postfix(losses: List[Dict[str, EMA]]) -> str:
    pfix_list = []
    for dset_id, loss_dict in enumerate(losses):
        for lname, lval in loss_dict.items():
            if lname != 'psnr':
                continue
            pfix_inner = f"{lname}={lval}"
        # pfix_inner = ", ".join(f"{lname}={lval}" for lname, lval in loss_dict.items())
        pfix_list.append(f"D{dset_id}({pfix_inner})")
    return '  '.join(pfix_list)


def setup_logging(log_level=logging.INFO):
    handlers = [logging.StreamHandler(sys.stdout)]
    logging.basicConfig(level=log_level,
                        format='%(asctime)s|%(levelname)8s| %(message)s',
                        handlers=handlers)


def load_data(data_resolution, data_downsample, data_dirs, max_tr_frames, max_ts_frames, batch_size, **kwargs):
    if data_downsample is None:
        data_downsample = 1.0
    # Training datasets are lists of lists, where each inner list is different resolutions for the same scene
    # Test datasets are a single list over the different scenes, all at full resolution
    logging.info(f"About to load data at reso={data_resolution}, downsample={data_downsample}")
    tr_dsets, tr_loaders, ts_dsets = [], [], []
    for data_dir in data_dirs:
        tr_dsets.append(SyntheticNerfDataset(
            data_dir, split='train', downsample=data_downsample, resolution=data_resolution,
            max_frames=max_tr_frames))
        tr_loaders.append(torch.utils.data.DataLoader(
            tr_dsets[-1],
            batch_size=batch_size,
            shuffle=True,
            num_workers=3,
            prefetch_factor=4,
            pin_memory=True))
        ts_dsets.append(SyntheticNerfDataset(
            data_dir, split='test', downsample=1, resolution=800,
            max_frames=max_ts_frames))
    return tr_loaders, ts_dsets


def main():
    setup_logging()
    gpu = get_freer_gpu()
    os.environ["CUDA_VISIBLE_DEVICES"] = str(gpu)
    logging.info(f"Selected GPU {gpu}")

    p = argparse.ArgumentParser(description="")

    p.add_argument('--validate-only', action='store_true')
    p.add_argument('--config-path', type=str, required=True)
    p.add_argument('--log-dir', type=str, default=None)

    args = p.parse_args()
    # Import config
    spec = importlib.util.spec_from_file_location(os.path.basename(args.config_path), args.config_path)
    cfg = importlib.util.module_from_spec(spec)
    spec.loader.exec_module(cfg)

    pprint.pprint(cfg.config)
    tr_loaders, ts_dsets = load_data(**cfg.config)
    trainer = Trainer(tr_loaders=tr_loaders, ts_dsets=ts_dsets, **cfg.config)
    if trainer.transfer_learning:
        # We have reloaded the model learned from args.log_dir
        assert args.log_dir is not None and os.path.isdir(args.log_dir)
    if args.log_dir is not None:
        trainer.log_dir = args.log_dir
        checkpoint_path = os.path.join(trainer.log_dir, "model.pth")
        trainer.load_model(torch.load(checkpoint_path))

    if args.validate_only:
        assert args.log_dir is not None and os.path.isdir(args.log_dir)
        trainer.validate()
    else:
        trainer.train()


if __name__ == "__main__":
    main()<|MERGE_RESOLUTION|>--- conflicted
+++ resolved
@@ -308,11 +308,7 @@
 
     def init_optim(self, **kwargs) -> torch.optim.Optimizer:
         if self.optim_type == 'adam':
-<<<<<<< HEAD
-            optim = torch.optim.Adam(params=self.model.get_params())
-=======
             optim = torch.optim.Adam(params=self.model.get_params(kwargs['lr']))
->>>>>>> a18e8b00
         else:
             raise NotImplementedError()
         return optim
