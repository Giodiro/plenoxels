--- conflicted
+++ resolved
@@ -359,12 +359,7 @@
             batch_size=batch_size,
             max_cameras=kwargs.get('max_train_cameras'),
             max_tsteps=kwargs.get('max_train_tsteps') if keyframes else None,
-<<<<<<< HEAD
-            isg=isg,
-            is_contracted=False, is_ndc=False,
-=======
             isg=isg, keyframes=keyframes, is_contracted=False, is_ndc=False
->>>>>>> 8e916e83
         )
         if ist:
             tr_dset.switch_isg2ist()  # this should only happen in case we're reloading
@@ -379,18 +374,11 @@
     else:
         logging.info(f"Loading contracted Video360Dataset with downsample={data_downsample}")
         tr_dset = Video360Dataset(
-<<<<<<< HEAD
-            data_dir, split='train', downsample=data_downsample,
-            batch_size=batch_size, keyframes=keyframes, isg=isg,
-            is_contracted=True, is_ndc=False,
-        )
-=======
             data_dir, split='train', downsample=data_downsample, batch_size=batch_size,
             keyframes=keyframes, isg=isg, is_contracted=True, is_ndc=False
         )
         if ist:
             tr_dset.switch_isg2ist()  # this should only happen in case we're reloading
->>>>>>> 8e916e83
     tr_loader = torch.utils.data.DataLoader(
         tr_dset, batch_size=None, num_workers=2,
         prefetch_factor=4, pin_memory=True, worker_init_fn=init_dloader_random)
@@ -411,13 +399,8 @@
         )
     else:
         ts_dset = Video360Dataset(
-<<<<<<< HEAD
-            data_dir, split='test', downsample=4, keyframes=kwargs.get('keyframes', False), is_contracted=True,
-            is_ndc=False,
-=======
             data_dir, split='test', downsample=4, keyframes=kwargs.get('keyframes', False),
             is_contracted=True
->>>>>>> 8e916e83
         )
     return {"ts_dset": ts_dset}
 
