--- conflicted
+++ resolved
@@ -1,42 +1,31 @@
+import gc
 import logging
 import math
 import os
 from collections import defaultdict
 from typing import Dict, Optional, MutableMapping
 
+import cv2
 import numpy as np
 import pandas as pd
-
 import torch
 import torch.nn.functional as F
 import torch.utils.data
 
 from plenoxels.datasets.video_datasets import Video360Dataset, VideoLLFFDataset
-from plenoxels.my_tqdm import tqdm
-import cv2
-import gc
-
 from plenoxels.ema import EMA
 from plenoxels.models.lowrank_video import LowrankVideo
-from plenoxels.models.utils import compute_tv_norm
+from plenoxels.my_tqdm import tqdm
+from plenoxels.ops.image import metrics
 from plenoxels.runners.multiscene_trainer import Trainer
-from plenoxels.ops.image import metrics
-from plenoxels.ops.image.io import write_png, write_exr
 from plenoxels.runners.utils import render_image
 
 
 class VideoTrainer(Trainer):
     def __init__(self,
                  tr_loader: torch.utils.data.DataLoader,
-<<<<<<< HEAD
                  tr_dset: torch.utils.data.Dataset,
                  ts_dset: torch.utils.data.Dataset,
-=======
-                 ts_dset: torch.utils.data.TensorDataset,
-                 regnerf_weight_start: float,
-                 regnerf_weight_end: float,
-                 regnerf_weight_max_step: int,
->>>>>>> 2349cfe6
                  num_steps: int,
                  scheduler_type: Optional[str],
                  optim_type: str,
@@ -77,13 +66,11 @@
                          **kwargs)
         self.upsample_time_resolution = upsample_time_resolution
         self.upsample_time_steps = upsample_time_steps
-<<<<<<< HEAD
         # Override base-class device (which is CPU)
         self.device = device
         self.model.to(device)
-=======
         self.ist_step = ist_step
->>>>>>> 2349cfe6
+        self.plane_tv_weight = kwargs['plane_tv_weight']
         assert len(upsample_time_resolution) == len(upsample_time_steps)
 
     def eval_step(self, data, dset_id=0) -> MutableMapping[str, torch.Tensor]:
@@ -112,7 +99,6 @@
         imgs = data["imgs"]
 
         with torch.cuda.amp.autocast(enabled=self.train_fp16):
-<<<<<<< HEAD
             # update occupancy grid
             self.occupancy_grids[0].every_n_step(
                 step=self.global_step,
@@ -150,6 +136,10 @@
             alive_ray_mask = acc.squeeze(-1) > 0
             # compute loss and add regularizers
             loss = self.criterion(rgb[alive_ray_mask], imgs[alive_ray_mask])
+            plane_tv = None
+            if self.plane_tv_weight > 0:
+                plane_tv = self.model.compute_plane_tv() * self.plane_tv_weight
+                loss = loss + plane_tv
 
         if do_update:
             self.optimizer.zero_grad(set_to_none=True)
@@ -164,6 +154,8 @@
                 self.loss_info["alive_ray_mask"].update(float(alive_ray_mask.long().sum().item()))
                 self.loss_info["n_rendering_samples"].update(float(n_rendering_samples))
                 self.loss_info["n_rays"].update(float(len(imgs)))
+                if plane_tv is not None:
+                    self.loss_info["plane_tv"].update(plane_tv.item())
 
         if do_update:
             self.gscaler.step(self.optimizer)
@@ -183,85 +175,26 @@
                     self.train_data_loader = torch.utils.data.DataLoader(
                         self.train_datasets[0], batch_size=None, num_workers=4,
                         prefetch_factor=4, pin_memory=True)
-            return scale <= self.gscaler.get_scale()
-        return True
-=======
-            fwd_out = self.model(rays_o, rays_d, timestamps, bg_color=bg_color, channels={"rgb"})
-            rgb_preds = fwd_out["rgb"]
-
-            recon_loss = self.criterion(rgb_preds, imgs)
-
-            tv = 0
-            if patch_rays_o is not None:
-                # Don't randomize bg-color when only interested in depth.
-                patch_out = self.model(
-                    patch_rays_o.reshape(-1, 3), patch_rays_d.reshape(-1, 3),
-                    patch_timestamps.reshape(-1), bg_color=1, channels={"depth"})
-                depths = patch_out["depth"].reshape(patch_rays_o.shape[:3])
-                tv = compute_tv_norm(depths, weighting=None)
-            plane_tv = 0
-            if self.plane_tv_weight > 0:
-                plane_tv = self.model.compute_plane_tv()
-            loss = recon_loss + tv * self.cur_regnerf_weight + plane_tv * self.plane_tv_weight
-
-        self.gscaler.scale(loss).backward()
-        self.gscaler.step(self.optimizer)
-        scale = self.gscaler.get_scale()
-        self.gscaler.update()
-
-        recon_loss_val = recon_loss.item()
-        self.loss_info["mse"].update(recon_loss_val)
-        self.loss_info["psnr"].update(-10 * math.log10(recon_loss_val))
-        self.loss_info["tv"].update(tv.item() if patch_rays_o is not None else 0.0)
-        self.loss_info["plane_tv"].update(plane_tv.item() if self.plane_tv_weight > 0 else 0.0)
-
-        if self.global_step in self.upsample_time_steps:
-            # Upsample time resolution
-            self.model.upsample_time(self.upsample_time_resolution[self.upsample_time_steps.index(self.global_step)])
-            # Reset optimizer
-            self.optimizer = self.init_optim(**self.extra_args)
-            # After upsampling time, train with full time data
-            if self.train_data_loader.dataset.keyframes:
-                print(f'deleting the keyframe training data to avoid OOM')
+
+            if self.global_step == self.ist_step:
+                print(f'deleting pre-ist training data to avoid OOM')
                 datadir = self.train_data_loader.dataset.datadir
                 downsample = self.train_data_loader.dataset.downsample
-                isg = self.train_data_loader.dataset.isg
-                ist = self.train_data_loader.dataset.ist
+                keyframes = self.train_data_loader.dataset.keyframes
                 extra_views = self.train_data_loader.dataset.extra_views
                 batch_size = self.train_data_loader.dataset.batch_size
                 del self.train_data_loader, self.train_datasets
                 gc.collect()
-                print(f'loading all the training frames')
+                print(f'reloading training data with IST importance sampling')
                 tr_dset = VideoLLFFDataset(datadir, split='train', downsample=downsample,
-                                    keyframes=False, isg=isg, ist=ist, 
+                                    keyframes=keyframes, isg=False, ist=True,
                                     extra_views=extra_views, batch_size=batch_size)
                 self.train_data_loader = torch.utils.data.DataLoader(
                     tr_dset, batch_size=None, shuffle=True, num_workers=4,
                     prefetch_factor=4, pin_memory=True)
                 self.train_datasets = [tr_dset]
-                raise StopIteration  # Whenever we change the dataset
-
-        if self.global_step == self.ist_step:
-            print(f'deleting pre-ist training data to avoid OOM')
-            datadir = self.train_data_loader.dataset.datadir
-            downsample = self.train_data_loader.dataset.downsample
-            keyframes = self.train_data_loader.dataset.keyframes
-            extra_views = self.train_data_loader.dataset.extra_views
-            batch_size = self.train_data_loader.dataset.batch_size
-            del self.train_data_loader, self.train_datasets
-            gc.collect()
-            print(f'reloading training data with IST importance sampling')
-            tr_dset = VideoLLFFDataset(datadir, split='train', downsample=downsample,
-                                keyframes=keyframes, isg=False, ist=True, 
-                                extra_views=extra_views, batch_size=batch_size)
-            self.train_data_loader = torch.utils.data.DataLoader(
-                tr_dset, batch_size=None, shuffle=True, num_workers=4,
-                prefetch_factor=4, pin_memory=True)
-            self.train_datasets = [tr_dset]
-            raise StopIteration  # Whenever we change the dataset
-
-        return scale <= self.gscaler.get_scale()
->>>>>>> 2349cfe6
+            return scale <= self.gscaler.get_scale()
+        return True
 
     def post_step(self, data, progress_bar):
         if self.global_step % 10 == 0:
@@ -297,7 +230,6 @@
     def validate(self):
         val_metrics = []
         with torch.no_grad():
-<<<<<<< HEAD
             dataset = self.test_datasets[0]
             per_scene_metrics = {
                 "psnr": 0, "ssim": 0
@@ -326,38 +258,6 @@
         df.to_csv(os.path.join(self.log_dir, f"test_metrics_step{self.global_step}.csv"))
 
     def write_video_to_file(self, frames):
-=======
-            for dset_id, dataset in enumerate(self.test_datasets):
-                per_scene_metrics = {
-                    "psnr": 0, "ssim": 0, "dset_id": dset_id,
-                }
-
-                pred_frames = []
-                pb = tqdm(total=len(dataset), desc=f"Test scene {dset_id} ({dataset.name})")
-                for img_idx, data in enumerate(dataset):
-                    preds = self.eval_step(data, dset_id=dset_id)
-                    out_metrics, out_img = self.evaluate_metrics(
-                        data["imgs"], preds, dset_id=dset_id, dset=dataset, img_idx=img_idx, name=None)
-                    pred_frames.append(out_img)
-                    per_scene_metrics["psnr"] += out_metrics["psnr"]
-                    per_scene_metrics["ssim"] += out_metrics["ssim"]
-                    pb.set_postfix_str(f"PSNR={out_metrics['psnr']:.2f}", refresh=False)
-                    pb.update(1)
-                pb.close()
-                if self.save_video:
-                    self.write_video_to_file(pred_frames, dataset)
-                per_scene_metrics["psnr"] /= len(dataset)  # noqa
-                per_scene_metrics["ssim"] /= len(dataset)  # noqa
-                log_text = f"step {self.global_step}/{self.num_steps} | scene {dset_id}"
-                log_text += f" | D{dset_id} PSNR: {per_scene_metrics['psnr']:.2f}"
-                log_text += f" | D{dset_id} SSIM: {per_scene_metrics['ssim']:.6f}"
-                logging.info(log_text)
-                val_metrics.append(per_scene_metrics)
-        df = pd.DataFrame.from_records(val_metrics)
-        df.to_csv(os.path.join(self.log_dir, f"test_metrics_step{self.global_step}.csv"))
-
-    def write_video_to_file(self, frames, dataset):
->>>>>>> 2349cfe6
         video_file = os.path.join(self.log_dir, f"step{self.global_step}.mp4")
         logging.info(f"Saving video ({len(frames)} frames) to {video_file}")
         height, width = frames[0].shape[:2]
@@ -395,11 +295,7 @@
             summary["psnr"] = metrics.psnr(preds_rgb, gt)
             summary["ssim"] = metrics.ssim(preds_rgb, gt)
 
-<<<<<<< HEAD
         out_name = f"epoch{self.global_step}-{img_idx}"
-=======
-        out_name = f"step{self.global_step}-D{dset_id}-{img_idx}"
->>>>>>> 2349cfe6
         if name is not None and name != "":
             out_name += "-" + name
 
