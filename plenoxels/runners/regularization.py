import abc
from typing import Optional
import logging as log

import torch.optim.lr_scheduler
from torch import nn

from plenoxels.models.lowrank_learnable_hash import LowrankLearnableHash
from plenoxels.models.lowrank_video import LowrankVideo
from plenoxels.models.utils import compute_plane_tv, compute_plane_smoothness
from plenoxels.ops.losses.distortion_loss import distortion_loss
from plenoxels.ops.losses.histogram_loss import interlevel_loss

import matplotlib.pyplot as plt
import numpy as np
import os


class Regularizer():
    def __init__(self, reg_type, initialization):
        self.reg_type = reg_type
        self.initialization = initialization
        self.weight = float(self.initialization)
        self.last_reg = None

    def step(self, global_step):
        pass

    def report(self, d):
        if self.last_reg is not None:
            d[self.reg_type].update(self.last_reg.item())

    def regularize(self, *args, **kwargs) -> torch.Tensor:
        out = self._regularize(*args, **kwargs) * self.weight
        self.last_reg = out.detach()
        return out

    @abc.abstractmethod
    def _regularize(self, *args, **kwargs) -> torch.Tensor:
        raise NotImplementedError()

    def __str__(self):
        return f"Regularizer({self.reg_type}, weight={self.weight})"


class L1Density(Regularizer):
    def __init__(self, initial_value, max_voxels: int = 100_000):
        super().__init__('l1-density', initial_value)
        self.max_voxels = max_voxels

    def get_points_on_grid(self, aabb, grid_size, max_voxels: Optional[int] = None):
        """
        Returns points from a regularly spaced grids of size grid_size.
        Coordinates normalized between [aabb0, aabb1]
        """
        dev = aabb.device
        pts = torch.stack(torch.meshgrid(
            torch.linspace(0, 1, grid_size[0], device=dev),
            torch.linspace(0, 1, grid_size[1], device=dev),
            torch.linspace(0, 1, grid_size[2], device=dev), indexing='ij'
        ), dim=-1)  # [gs0, gs1, gs2, 3]
        pts = pts.view(-1, 3)  # [gs0*gs1*gs2, 3]
        if max_voxels is not None:
            # with replacement as it's faster?
            pts = pts[torch.randint(pts.shape[0], (max_voxels, )), :]
        # Normalize between [aabb0, aabb1]
        pts = aabb[0] * (1 - pts) + aabb[1] * pts
        return pts

    def _regularize(self, model: LowrankLearnableHash, grid_id: int = 0, **kwargs):
        aabb = model.aabb(grid_id)
        reso = model.resolution(grid_id)
        pts = self.get_points_on_grid(aabb, reso, self.max_voxels)
        density = model.query_density(pts, grid_id)
        return torch.abs(density).mean()


class L1PlaneDensityVideo(Regularizer):
    def __init__(self, initial_value):
        super().__init__('l1-plane-density', initial_value)

    # TODO: make this also work for lowrankappearance
    def _regularize(self, model: LowrankVideo, grid_id: int = 0, **kwargs):
        grids: nn.ModuleList = model.grids[grid_id]
        total = 0
        for grid in grids:
            grid = grid.view(model.feature_dim, -1, grid.shape[-2], grid.shape[-1])
            # density is on last feature. Apply activation before computing loss.
            total += model.density_act(grid[-1, ...]).mean()
        return total


class L1PlaneDensity(Regularizer):
    def __init__(self, initial_value):
        super().__init__('l1-plane-density', initial_value)

    def _regularize(self, model: LowrankLearnableHash, grid_id: int = 0, **kwargs):
        grids: nn.ModuleList = model.scene_grids[grid_id]
        total = 0
        # TODO: Fixme for multires
        for grid_ls in grids:
            for grid in grid_ls:
                grid = grid.view(model.feature_dim, -1, grid.shape[-2], grid.shape[-1])
                # density is on last feature. Apply activation before computing loss.
                total += model.density_act(grid[-1, ...]).mean()
        return total


class L1PlaneColor(Regularizer):
    def __init__(self, initial_value):
        super().__init__('l1-plane-color', initial_value)

    def _regularize(self, model: LowrankLearnableHash, grid_id: int = 0, **kwargs):
        grids: nn.ModuleList = model.scene_grids[grid_id]
        total = 0
        # TODO: Fixme for multires
        for grid_ls in grids:
            for grid in grid_ls:
                grid = grid.view(model.feature_dim, -1, grid.shape[-2], grid.shape[-1])
                # color is on all features apart the last
                total += torch.abs(grid[:-1, ...]).mean()
        return total


class PlaneTV(Regularizer):
    def __init__(self, initial_value, features: str = 'all'):
        if features not in {'all', 'sigma', 'sh'}:
            raise ValueError(f'features must be one of "all", "sigma" or "sh" '
                             f'but {features} was passed.')
        name = 'plane-TV'
        if features != 'all':
            name += f"-{features}"
        super().__init__(name, initial_value)
        self.features = features

    def step(self, global_step):
        #if global_step == 23000:
        #    self.weight /= 2
        #    log.info(f"Setting PlaneTV weight to {self.weight}")
        pass

    def _regularize(self, model: LowrankLearnableHash, grid_id: int = 0, **kwargs):
        multi_res_grids: nn.ModuleList = model.scene_grids[grid_id]
        total = 0
        # Note: input to compute_plane_tv should be of shape [batch_size, c, h, w]
        for grids in multi_res_grids:
            for grid_ls in grids:
                for grid in grid_ls:
                    if self.features == 'all':
                        total += compute_plane_tv(grid)
                    else:
                        grid = grid.view(1, model.feature_dim, -1, grid.shape[-2], grid.shape[-1])
                        if self.features == 'sigma':
                            total += compute_plane_tv(grid[:, -1, ...])
                        else:
                            total += compute_plane_tv(grid[:, :-1, ...].view(1, -1, grid.shape[-2], grid.shape[-1]))
        return total


class VideoPlaneTV(Regularizer):
    def __init__(self, initial_value):
        super().__init__('plane-TV', initial_value)

    def _regularize(self, model: LowrankVideo, **kwargs) -> torch.Tensor:

        total = 0
        # model.grids is 6 x [1, rank * F_dim, reso, reso]
        for grids in model.grids:

            if len(grids) == 3:
                spatial_grids = [0, 1, 2]
            else:
                spatial_grids = [0, 1, 3]  # These are the spatial grids; the others are spatiotemporal

            for grid_id in spatial_grids:
                total += compute_plane_tv(grids[grid_id])
        return total


class TimeSmoothness(Regularizer):
    def __init__(self, initial_value):
        super().__init__('time-smoothness', initial_value)

    def _regularize(self, model: LowrankVideo, **kwargs) -> torch.Tensor:
        time_grids = [2, 4, 5]  # These are the spatiotemporal grids; the others are only spatial
        total = 0
        # model.grids is 6 x [1, rank * F_dim, reso, reso]
        for grids in model.grids:
            for grid_id in time_grids:
                total += compute_plane_smoothness(grids[grid_id])
        return total


class VolumeTV(Regularizer):
    def __init__(self, initial_value, what: str = 'Gcoords', patch_size: int = 3, batch_size: int = 100):
        self.what = what
        self.patch_size = patch_size
        self.batch_size = batch_size
        super().__init__('volume-TV', initial_value)

    def _regularize(self,
                    model: LowrankLearnableHash,
                    grid_id: int = 0,
                    **kwargs) -> torch.Tensor:
        aabb = model.aabb(grid_id)
        reso = model.resolution(grid_id)
        dev = aabb.device
        pts = torch.stack(torch.meshgrid(
            torch.linspace(0, 1, self.patch_size, device=dev),
            torch.linspace(0, 1, self.patch_size, device=dev),
            torch.linspace(0, 1, self.patch_size, device=dev), indexing='ij'
        ), dim=-1)  # [gs0, gs1, gs2, 3]
        pts = pts.view(-1, 3)

        start = torch.rand(self.batch_size, 3, device=dev) * (1 - self.patch_size / reso[None, :])
        end = start + (self.patch_size / reso[None, :])

        # pts: [1, gs0, gs1, gs2, 3] * (bs, 1, 1, 1, 3) + (bs, 1, 1, 1, 3)
        pts = pts[None, ...] * (end - start)[:, None, None, None, :] + start[:, None, None, None, :]
        pts = pts.view(-1, 3)  # [bs*gs0*gs1*gs2, 3]

        # Normalize between [aabb0, aabb1]
        pts = aabb[0] * (1 - pts) + aabb[1] * pts

        if self.what == 'density':
            # Compute density on the grid
            density = model.query_density(pts, grid_id)
            patches = density.view(-1, self.patch_size, self.patch_size, self.patch_size)
        elif self.what == 'Gcoords':
            pts = model.normalize_coords(pts, grid_id)
            _, coords = model.compute_features(pts, grid_id, return_coords=True)
            patches = coords.view(-1, self.patch_size, self.patch_size, self.patch_size, coords.shape[-1])
        else:
            raise ValueError(self.what)

        d0 = patches[:, 1:, :, :, :] - patches[:, :-1, :, :, :]
        d1 = patches[:, :, 1:, :, :] - patches[:, :, :-1, :, :]
        d2 = patches[:, :, :, 1:, :] - patches[:, :, :, :-1, :]

        return (d0.square().mean() + d1.square().mean() + d2.square().mean())  # l2
        # return (d0.abs().mean() + d1.abs().mean() + d2.abs().mean())  # l1


class FloaterLoss(Regularizer):
    def __init__(self, initial_value):
        super().__init__('floater-loss', initial_value)

    def _regularize(self, model: LowrankLearnableHash, model_out, grid_id: int, **kwargs) -> torch.Tensor:
        from plenoxels.ops.losses.distortion_loss_warp import distortion_loss
        midpoint = torch.cat(
            [model_out["midpoint"],
             (2*model_out["midpoint"][:, -1] - model_out["midpoint"][:, -2])[:, None]], dim=1)
        dt = torch.cat([model_out["deltas"], model_out["deltas"][:, -2:-1]], dim=1)
        weight = torch.cat([
            model_out["weight"],
            1 - model_out["weight"].sum(dim=1, keepdim=True)], dim=1)
        return distortion_loss(midpoint, weight, dt) * 1e-2


class HistogramLoss(Regularizer):
    def __init__(self, initial_value):
        super().__init__('histogram-loss', initial_value)

        self.visualize = False
        self.count = 0

    def _regularize(self, model: LowrankLearnableHash, model_out, grid_id: int, **kwargs) -> torch.Tensor:

        if self.visualize:
            if self.count % 100 == 0:
                # proposal info
                weights_proposal = model_out["weights_list"][0].detach().cpu().numpy()
                spacing_starts_proposal = model_out["ray_samples_list"][0].spacing_starts
                spacing_ends_proposal = model_out["ray_samples_list"][0].spacing_ends
                sdist_proposal = torch.cat([spacing_starts_proposal[..., 0], spacing_ends_proposal[..., -1:, 0]], dim=-1).detach().cpu().numpy()

                # fine info
                weights_fine = model_out["weights_list"][1].detach().cpu().numpy()
                spacing_starts_fine = model_out["ray_samples_list"][1].spacing_starts
                spacing_ends_fine = model_out["ray_samples_list"][1].spacing_ends
                sdist_fine = torch.cat([spacing_starts_fine[..., 0], spacing_ends_fine[..., -1:, 0]], dim=-1).detach().cpu().numpy()

                for i in range(10):
                    fix, ax1 = plt.subplots()

                    delta = np.diff(sdist_proposal[i], axis=-1)
                    ax1.bar(sdist_proposal[i, :-1], weights_proposal[i].squeeze() / delta , width=delta, align="edge", label='proposal', alpha=0.7, color="b")
                    ax1.legend()
                    ax2 = ax1.twinx()

                    delta = np.diff(sdist_fine[i], axis=-1)
                    ax2.bar(sdist_fine[i, :-1], weights_fine[i].squeeze() / delta, width=delta, align="edge", label='fine', alpha=0.3, color='r')
                    ax2.legend()
                    os.makedirs(f'histogram_loss/{self.count}', exist_ok=True)
                    plt.savefig(f'./histogram_loss/{self.count}/batch_{i}.png')
                    plt.close()
                    plt.cla()
                    plt.clf()
            self.count += 1
        return interlevel_loss(model_out['weights_list'], model_out['ray_samples_list'])


<<<<<<< HEAD
class DistortionLoss(Regularizer):
    def __init__(self, initial_value):
        super().__init__('distortion-loss', initial_value)

    def _regularize(self, model: LowrankLearnableHash, model_out, grid_id: int, **kwargs) -> torch.Tensor:
        return distortion_loss(model_out['weights_list'], model_out['ray_samples_list'])
=======
class L1AppearancePlanes(Regularizer):
    def __init__(self, initial_value):
        super().__init__('l1-appearance', initial_value)

    def _regularize(self, model: LowrankVideo, **kwargs) -> torch.Tensor:

        total = 0
        # model.grids is 6 x [1, rank * F_dim, reso, reso]
        multi_res_grids = model.grids
        for grids in multi_res_grids:

            if len(grids) == 3:
                return 0
            else:
                # These are the spatiotemporal grids
                spatiotemporal_grids = [2, 4, 5]  

            for grid_id in spatiotemporal_grids:
                total += torch.abs(1 - grids[grid_id]).mean()
        return total
>>>>>>> c5925dff
<|MERGE_RESOLUTION|>--- conflicted
+++ resolved
@@ -300,14 +300,14 @@
         return interlevel_loss(model_out['weights_list'], model_out['ray_samples_list'])
 
 
-<<<<<<< HEAD
 class DistortionLoss(Regularizer):
     def __init__(self, initial_value):
         super().__init__('distortion-loss', initial_value)
 
     def _regularize(self, model: LowrankLearnableHash, model_out, grid_id: int, **kwargs) -> torch.Tensor:
         return distortion_loss(model_out['weights_list'], model_out['ray_samples_list'])
-=======
+
+
 class L1AppearancePlanes(Regularizer):
     def __init__(self, initial_value):
         super().__init__('l1-appearance', initial_value)
@@ -327,5 +327,4 @@
 
             for grid_id in spatiotemporal_grids:
                 total += torch.abs(1 - grids[grid_id]).mean()
-        return total
->>>>>>> c5925dff
+        return total